--- conflicted
+++ resolved
@@ -4,20 +4,6 @@
 use nih_plug::prelude::*;
 use nih_plug::util::db_to_gain;
 
-<<<<<<< HEAD
-use valib::dsp::DSPProcess;
-use valib::math::interpolation::{Cubic, Interpolate};
-use valib::oversample::Oversample;
-use valib::{
-    filters::biquad::Biquad,
-    saturators::{
-        clippers::{DiodeClipper, DiodeClipperModel},
-        Linear,
-    },
-    simd::{AutoF32x2, AutoF64x2, AutoSimd, SimdComplexField, SimdValue},
-    Scalar,
-};
-=======
 use dsp::Dsp;
 use valib::contrib::nih_plug::{enum_int_param, process_buffer_simd, NihParamsController};
 use valib::dsp::DSPBlock;
@@ -25,7 +11,6 @@
 use crate::dsp::{create_dsp, DiodeType, DspParams};
 
 mod dsp;
->>>>>>> 8c3c20af
 
 #[cfg(debug_assertions)]
 const OVERSAMPLE: usize = 4;
@@ -77,61 +62,8 @@
             DspParams::ForceReset => BoolParam::new("Force reset", false).into(),
         });
         Self {
-<<<<<<< HEAD
-            params: Arc::new(ClipperParams::new(force_reset.clone())),
-            clipper_nr: DiodeClipper::new_silicon(1, 1, Sample64::from_f64(0.0)),
-            clipper_model: DiodeClipperModel::new_silicon(1, 1),
-            dc_couple_in: Biquad::highpass(Sample::from_f64(20. / 44.1e3), Sample::from_f64(1.0)),
-            dc_couple_out: Biquad::highpass(Sample::from_f64(20. / 44.1e3), Sample::from_f64(1.0)),
-            oversample: Oversample::new(OVERSAMPLE, MAX_BLOCK_SIZE),
-            force_reset,
-        }
-    }
-}
-
-fn block_to_simd_array<T, const N: usize>(
-    block: &mut Block,
-    output: &mut [AutoSimd<[T; N]>],
-    cast: impl Fn(f32) -> T,
-) -> usize {
-    let mut i = 0;
-    for samples in block.iter_samples().take(output.len()) {
-        let mut it = samples.into_iter();
-        output[i] = AutoSimd(std::array::from_fn(|_| cast(it.next().copied().unwrap())));
-        i += 1;
-    }
-    i
-}
-
-fn simd_array_to_block<T, const N: usize>(
-    input: &[AutoSimd<[T; N]>],
-    block: &mut Block,
-    uncast: impl Fn(&T) -> f32,
-) {
-    for (inp, mut out_samples) in input.iter().zip(block.iter_samples()) {
-        for i in 0..N {
-            *out_samples.get_mut(i).unwrap() = uncast(&inp.0[i]);
-        }
-    }
-}
-
-fn apply<P: DSPProcess<1, 1, Sample = AutoSimd<[f32; N]>>, const N: usize>(
-    buffer: &mut Buffer,
-    dsp: &mut P,
-) where
-    AutoSimd<[f32; N]>: SimdValue,
-    <P::Sample as SimdValue>::Element: Copy,
-{
-    for mut samples in buffer.iter_samples() {
-        let mut it = samples.iter_mut();
-        let input = AutoSimd(std::array::from_fn(|_| it.next().copied().unwrap()));
-        let [output] = dsp.process([input]);
-        for (out, inp) in samples.into_iter().zip(output.0.into_iter()) {
-            *out = inp;
-=======
             dsp,
             params: Arc::new(params),
->>>>>>> 8c3c20af
         }
     }
 }
