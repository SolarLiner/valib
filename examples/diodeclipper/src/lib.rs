--- conflicted
+++ resolved
@@ -5,11 +5,7 @@
 use nih_plug::util::db_to_gain;
 
 use dsp::Dsp;
-<<<<<<< HEAD
-use valib::contrib::nih_plug::{process_buffer_simd, NihParamsController};
-=======
 use valib::contrib::nih_plug::{enum_int_param, process_buffer_simd, NihParamsController};
->>>>>>> 8c3c20af
 use valib::dsp::DSPBlock;
 
 use crate::dsp::{create_dsp, DiodeType, DspParams};
@@ -43,41 +39,6 @@
             )
             .with_unit(" dB")
             .with_value_to_string(formatters::v2s_f32_gain_to_db(2))
-<<<<<<< HEAD
-            .with_string_to_value(formatters::s2v_f32_gain_to_db()),
-            DspParams::ModelSwitch => {
-                FloatParam::new("Model", 0.0, FloatRange::Linear { min: 0.0, max: 1.0 })
-                    .with_step_size(1.0)
-                    .with_value_to_string(Arc::new(|x| {
-                        if x > 0.5 {
-                            "Analytic".to_string()
-                        } else {
-                            "Newton-Rhapson".to_string()
-                        }
-                    }))
-            }
-            DspParams::DiodeType => {
-                FloatParam::new("Diode type", 0.0, FloatRange::Linear { min: 0.0, max: 2.0 })
-                    .with_step_size(1.0)
-                    .with_value_to_string(Arc::new(|x| {
-                        DiodeType::from_usize(nih_dbg!(x as _)).name()
-                    }))
-            }
-            DspParams::NumForward => {
-                FloatParam::new("# Forward", 1.0, FloatRange::Linear { min: 1.0, max: 5.0 })
-                    .with_step_size(1.0)
-            }
-            DspParams::NumBackward => {
-                FloatParam::new("# Backward", 1.0, FloatRange::Linear { min: 1.0, max: 5.0 })
-                    .with_step_size(1.0)
-            }
-            DspParams::ForceReset => FloatParam::new(
-                "Force reset",
-                0.0,
-                FloatRange::Linear { min: 0.0, max: 1.0 },
-            )
-            .with_step_size(1.0),
-=======
             .with_string_to_value(formatters::s2v_f32_gain_to_db())
             .into(),
             DspParams::ModelSwitch => BoolParam::new("Model", false)
@@ -99,7 +60,6 @@
                 IntParam::new("# Backward", 1, IntRange::Linear { min: 1, max: 5 }).into()
             }
             DspParams::ForceReset => BoolParam::new("Force reset", false).into(),
->>>>>>> 8c3c20af
         });
         Self {
             dsp,
