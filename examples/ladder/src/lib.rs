use crate::dsp::{DspParameters, LadderType};
use nih_plug::prelude::*;
use std::sync::{atomic::AtomicBool, Arc};
use valib::contrib::nih_plug::{enum_int_param, process_buffer_simd, NihParamsController};
use valib::dsp::DSPBlock;

<<<<<<< HEAD
use valib::math::interpolation::{Cubic, Interpolate};
use valib::oversample::Oversample;
use valib::{dsp::DSPProcess, Scalar};
use valib::{
    filters::ladder::{Ideal, Ladder, Transistor, OTA},
    saturators::{clippers::DiodeClipperModel, Tanh},
    simd::{AutoF32x2, SimdValue},
};
=======
mod dsp;
>>>>>>> 8c3c20af

const MAX_BUFFER_SIZE: usize = 512;
const OVERSAMPLE: usize = 16;

struct LadderFilterPlugin {
    params: Arc<NihParamsController<dsp::Dsp>>,
    dsp: dsp::Dsp,
}

impl Default for LadderFilterPlugin {
    fn default() -> Self {
        let dsp = dsp::create(44100.0);
        let params = NihParamsController::new(&dsp, |param, _name| match param {
            DspParameters::LadderType => {
                enum_int_param::<LadderType>("Topology", LadderType::default()).into()
            }
            DspParameters::Drive => FloatParam::new(
                "Drive",
                1.0,
                FloatRange::Skewed {
                    min: 1.0,
                    max: 100.0,
                    factor: FloatRange::gain_skew_factor(0.0, 40.0),
                },
            )
            .with_value_to_string(formatters::v2s_f32_gain_to_db(2))
            .with_string_to_value(formatters::s2v_f32_gain_to_db())
            .into(),
            DspParameters::Cutoff => FloatParam::new(
                "Frequency",
                300.,
                FloatRange::Skewed {
                    min: 20.,
                    max: 20e3,
                    factor: FloatRange::skew_factor(-2.0),
                },
            )
            .with_value_to_string(formatters::v2s_f32_hz_then_khz_with_note_name(2, false))
            .with_string_to_value(formatters::s2v_f32_hz_then_khz())
            .into(),
            DspParameters::Resonance => {
                FloatParam::new("Q", 0.5, FloatRange::Linear { min: 0., max: 1.25 })
                    .with_unit(" %")
                    .with_value_to_string(formatters::v2s_f32_percentage(2))
                    .with_string_to_value(formatters::s2v_f32_percentage())
                    .into()
            }
<<<<<<< HEAD
        }
    }
}

impl DSPProcess<1, 1> for Dsp {
    type Sample = Sample;

    fn process(&mut self, x: [Self::Sample; 1]) -> [Self::Sample; 1] {
        match self {
            Self::Ideal(f) => f.process(x),
            Self::Ota(f) => f.process(x),
            Self::Transistor(f) => f.process(x),
        }
    }
}

#[derive(Debug)]
struct LadderFilterPlugin {
    topology_changed: Arc<AtomicBool>,
    params: Arc<PluginParams>,
    oversample: Oversample<Sample>,
    dsp: Dsp,
}
impl LadderFilterPlugin {
    fn setup_filter(&mut self, samplerate: impl Copy + Into<f64>) {
        if self
            .topology_changed
            .load(std::sync::atomic::Ordering::SeqCst)
        {
            let fc = Sample::splat(self.params.fc.value());
            let q = Sample::splat(self.params.q.value());
            self.dsp = match self.params.topology.value() {
                LadderTopology::Ideal => Dsp::Ideal(DspIdeal::new(samplerate, fc, q)),
                LadderTopology::Ota => Dsp::Ota(DspOta::new(samplerate, fc, q)),
                LadderTopology::Transistor => {
                    Dsp::Transistor(DspTransistor::new(samplerate, fc, q))
                }
            };
            self.topology_changed
                .store(false, std::sync::atomic::Ordering::SeqCst);
        }
        let compensated = match &mut self.dsp {
            Dsp::Ideal(f) => &mut f.compensated,
            Dsp::Ota(f) => &mut f.compensated,
            Dsp::Transistor(f) => &mut f.compensated,
        };
        *compensated = self.params.compensated.value();
    }
}

impl Default for LadderFilterPlugin {
    fn default() -> Self {
        let topology_changed = Arc::new(AtomicBool::new(false));
        let params = Arc::new(PluginParams::new(topology_changed.clone()));
        let fc = Sample::splat(params.fc.default_plain_value());
        let q = Sample::splat(params.q.default_plain_value());
        let dsp = DspIdeal::new(44100.0, fc, q);
=======
            DspParameters::Compensated => BoolParam::new("Compensated", false).into(),
        });
>>>>>>> 8c3c20af
        Self {
            params: Arc::new(params),
            dsp,
        }
    }
}

impl Plugin for LadderFilterPlugin {
    const NAME: &'static str = "Ladder filter";
    const VENDOR: &'static str = "SolarLiner";
    const URL: &'static str = "https://github.com/SolarLiner/valib";
    const EMAIL: &'static str = "me@solarliner.dev";
    const VERSION: &'static str = env!("CARGO_PKG_VERSION");
    const AUDIO_IO_LAYOUTS: &'static [AudioIOLayout] = &[AudioIOLayout {
        main_input_channels: Some(new_nonzero_u32(2)),
        main_output_channels: Some(new_nonzero_u32(2)),
        aux_input_ports: &[],
        aux_output_ports: &[],
        names: PortNames {
            layout: Some("Stereo"),
            main_input: Some("input"),
            main_output: Some("output"),
            aux_inputs: &[],
            aux_outputs: &[],
        },
    }];
    type SysExMessage = ();
    type BackgroundTask = ();

    fn params(&self) -> Arc<dyn Params> {
        self.params.clone()
    }

    fn initialize(
        &mut self,
        _audio_io_layout: &AudioIOLayout,
        buffer_config: &BufferConfig,
        _context: &mut impl InitContext<Self>,
    ) -> bool {
        self.dsp.set_samplerate(buffer_config.sample_rate);
        true
    }

    fn reset(&mut self) {
        self.dsp.reset();
    }

    fn process(
        &mut self,
        buffer: &mut Buffer,
        _aux: &mut AuxiliaryBuffers,
        context: &mut impl ProcessContext<Self>,
    ) -> ProcessStatus {
        context.set_latency_samples(self.dsp.latency() as _);
        process_buffer_simd::<_, _, MAX_BUFFER_SIZE>(&mut self.dsp, buffer);
        ProcessStatus::Normal
    }
}

impl ClapPlugin for LadderFilterPlugin {
    const CLAP_ID: &'static str = "com.github.SolarLiner.valib.LadderFilter";
    const CLAP_DESCRIPTION: Option<&'static str> = None;
    const CLAP_MANUAL_URL: Option<&'static str> = None;
    const CLAP_SUPPORT_URL: Option<&'static str> = None;
    const CLAP_FEATURES: &'static [ClapFeature] = &[
        ClapFeature::AudioEffect,
        ClapFeature::Filter,
        ClapFeature::Stereo,
    ];
}

impl Vst3Plugin for LadderFilterPlugin {
    const VST3_CLASS_ID: [u8; 16] = *b"VaLibLaddrFltSLN";
    const VST3_SUBCATEGORIES: &'static [Vst3SubCategory] = &[
        Vst3SubCategory::Fx,
        Vst3SubCategory::Filter,
        Vst3SubCategory::Stereo,
    ];
}

nih_export_clap!(LadderFilterPlugin);
nih_export_vst3!(LadderFilterPlugin);<|MERGE_RESOLUTION|>--- conflicted
+++ resolved
@@ -4,18 +4,7 @@
 use valib::contrib::nih_plug::{enum_int_param, process_buffer_simd, NihParamsController};
 use valib::dsp::DSPBlock;
 
-<<<<<<< HEAD
-use valib::math::interpolation::{Cubic, Interpolate};
-use valib::oversample::Oversample;
-use valib::{dsp::DSPProcess, Scalar};
-use valib::{
-    filters::ladder::{Ideal, Ladder, Transistor, OTA},
-    saturators::{clippers::DiodeClipperModel, Tanh},
-    simd::{AutoF32x2, SimdValue},
-};
-=======
 mod dsp;
->>>>>>> 8c3c20af
 
 const MAX_BUFFER_SIZE: usize = 512;
 const OVERSAMPLE: usize = 16;
@@ -63,68 +52,8 @@
                     .with_string_to_value(formatters::s2v_f32_percentage())
                     .into()
             }
-<<<<<<< HEAD
-        }
-    }
-}
-
-impl DSPProcess<1, 1> for Dsp {
-    type Sample = Sample;
-
-    fn process(&mut self, x: [Self::Sample; 1]) -> [Self::Sample; 1] {
-        match self {
-            Self::Ideal(f) => f.process(x),
-            Self::Ota(f) => f.process(x),
-            Self::Transistor(f) => f.process(x),
-        }
-    }
-}
-
-#[derive(Debug)]
-struct LadderFilterPlugin {
-    topology_changed: Arc<AtomicBool>,
-    params: Arc<PluginParams>,
-    oversample: Oversample<Sample>,
-    dsp: Dsp,
-}
-impl LadderFilterPlugin {
-    fn setup_filter(&mut self, samplerate: impl Copy + Into<f64>) {
-        if self
-            .topology_changed
-            .load(std::sync::atomic::Ordering::SeqCst)
-        {
-            let fc = Sample::splat(self.params.fc.value());
-            let q = Sample::splat(self.params.q.value());
-            self.dsp = match self.params.topology.value() {
-                LadderTopology::Ideal => Dsp::Ideal(DspIdeal::new(samplerate, fc, q)),
-                LadderTopology::Ota => Dsp::Ota(DspOta::new(samplerate, fc, q)),
-                LadderTopology::Transistor => {
-                    Dsp::Transistor(DspTransistor::new(samplerate, fc, q))
-                }
-            };
-            self.topology_changed
-                .store(false, std::sync::atomic::Ordering::SeqCst);
-        }
-        let compensated = match &mut self.dsp {
-            Dsp::Ideal(f) => &mut f.compensated,
-            Dsp::Ota(f) => &mut f.compensated,
-            Dsp::Transistor(f) => &mut f.compensated,
-        };
-        *compensated = self.params.compensated.value();
-    }
-}
-
-impl Default for LadderFilterPlugin {
-    fn default() -> Self {
-        let topology_changed = Arc::new(AtomicBool::new(false));
-        let params = Arc::new(PluginParams::new(topology_changed.clone()));
-        let fc = Sample::splat(params.fc.default_plain_value());
-        let q = Sample::splat(params.q.default_plain_value());
-        let dsp = DspIdeal::new(44100.0, fc, q);
-=======
             DspParameters::Compensated => BoolParam::new("Compensated", false).into(),
         });
->>>>>>> 8c3c20af
         Self {
             params: Arc::new(params),
             dsp,
