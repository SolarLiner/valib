use std::sync::Arc;

use nih_plug::prelude::*;

<<<<<<< HEAD
use extend::FloatParamExt;

use valib::dsp::DSPProcessBlock;
use valib::dsp::{
    buffer::{AudioBufferMut, AudioBufferRef},
    parameter::HasParameters,
};
=======
use valib::contrib::nih_plug::{process_buffer_simd, NihParamsController};
use valib::dsp::DSPBlock;
>>>>>>> 8c3c20af
use valib::oversample::Oversample;

use crate::dsp::{Dsp, DspInner, DspParam};

mod dsp;

const MAX_BUFFER_SIZE: usize = 512;
const OVERSAMPLE: usize = 2;

struct SvfMixerPlugin {
    params: Arc<NihParamsController<Dsp>>,
    dsp: Dsp,
}

impl Default for SvfMixerPlugin {
    fn default() -> Self {
        let samplerate = 44100.0;
        let dsp_inner = DspInner::new(samplerate);
        let dsp = Oversample::new(OVERSAMPLE, MAX_BUFFER_SIZE).with_dsp(samplerate, dsp_inner);
        let params_controller = NihParamsController::new(&dsp, |param, _| match param {
            DspParam::Drive => FloatParam::new(
                "Drive",
                1.0,
                FloatRange::Skewed {
                    min: 1.0,
                    max: 100.0,
                    factor: FloatRange::gain_skew_factor(0.0, 40.0),
                },
            )
            .with_value_to_string(formatters::v2s_f32_gain_to_db(2))
            .with_string_to_value(formatters::s2v_f32_gain_to_db())
            .with_unit(" dB")
            .into(),
            DspParam::Cutoff => FloatParam::new(
                "Frequency",
                300.,
                FloatRange::Skewed {
                    min: 20.,
                    max: 20e3,
                    factor: FloatRange::skew_factor(-2.0),
                },
            )
            .with_value_to_string(formatters::v2s_f32_hz_then_khz_with_note_name(2, false))
            .with_string_to_value(formatters::s2v_f32_hz_then_khz())
            .into(),
            DspParam::Resonance => {
                FloatParam::new("Q", 0.5, FloatRange::Linear { min: 0., max: 1.25 }).into()
            }
            DspParam::LpGain => FloatParam::new(
                "LP Gain",
                0.,
                FloatRange::SymmetricalSkewed {
                    min: -1.,
                    max: 1.,
                    factor: 2.,
                    center: 0.,
                },
            )
            .with_value_to_string(formatters::v2s_f32_gain_to_db(2))
            .with_string_to_value(formatters::s2v_f32_gain_to_db())
            .with_unit(" dB")
            .into(),
            DspParam::BpGain => FloatParam::new(
                "BP Gain",
                0.,
                FloatRange::SymmetricalSkewed {
                    min: -1.,
                    max: 1.,
                    factor: 2.,
                    center: 0.,
                },
            )
            .with_value_to_string(formatters::v2s_f32_gain_to_db(2))
            .with_string_to_value(formatters::s2v_f32_gain_to_db())
            .with_unit(" dB")
            .into(),
            DspParam::HpGain => FloatParam::new(
                "HP Gain",
                0.,
                FloatRange::SymmetricalSkewed {
                    min: -1.,
                    max: 1.,
                    factor: 2.,
                    center: 0.,
                },
            )
            .with_value_to_string(formatters::v2s_f32_gain_to_db(2))
            .with_string_to_value(formatters::s2v_f32_gain_to_db())
            .with_unit(" dB")
            .into(),
        });
        Self {
            params: Arc::new(params_controller),
            dsp,
        }
    }
}

impl nih_plug::prelude::Plugin for SvfMixerPlugin {
    const NAME: &'static str = "SVF Mixer";
    const VENDOR: &'static str = "SolarLiner";
    const URL: &'static str = "https://github.com/SolarLiner/valib";
    const EMAIL: &'static str = "me@solarliner.dev";
    const VERSION: &'static str = "0.0.0";
    const AUDIO_IO_LAYOUTS: &'static [AudioIOLayout] = &[AudioIOLayout {
        main_input_channels: Some(new_nonzero_u32(2)),
        main_output_channels: Some(new_nonzero_u32(2)),
        aux_input_ports: &[],
        aux_output_ports: &[],
        names: PortNames {
            layout: Some("Stereo"),
            main_input: Some("input"),
            main_output: Some("output"),
            aux_inputs: &[],
            aux_outputs: &[],
        },
    }];
    type SysExMessage = ();
    type BackgroundTask = ();

    fn params(&self) -> Arc<dyn Params> {
        self.params.clone()
    }

    fn initialize(
        &mut self,
        _audio_io_layout: &AudioIOLayout,
        buffer_config: &BufferConfig,
        _context: &mut impl InitContext<Self>,
    ) -> bool {
        let os_samplerate = self.dsp.os_factor() as f32 * buffer_config.sample_rate;
        self.dsp.inner.set_samplerate(os_samplerate);
        true
    }

    fn reset(&mut self) {
        self.dsp.reset();
    }

    fn process(
        &mut self,
        buffer: &mut Buffer,
        _aux: &mut AuxiliaryBuffers,
        _context: &mut impl ProcessContext<Self>,
    ) -> ProcessStatus {
        _context.set_latency_samples(self.dsp.latency() as _);
        process_buffer_simd::<_, _, MAX_BUFFER_SIZE>(&mut self.dsp, buffer);
        ProcessStatus::Normal
    }
}

<<<<<<< HEAD
fn process_buffer_simd<
    T: Scalar<Element = f32> + From<[f32; 2]>,
    Dsp: DSPProcessBlock<1, 1, Sample = T>,
    const BUFSIZE: usize,
>(
    dsp: &mut Dsp,
    buffer: &mut Buffer,
) {
    let mut input = [T::from_f64(0.0); BUFSIZE];
    let mut output = input;
    for (_, mut block) in buffer.iter_blocks(BUFSIZE) {
        for (i, mut c) in block.iter_samples().enumerate() {
            input[i] = T::from(std::array::from_fn(|i| c.get_mut(i).copied().unwrap()));
            output[i] = input[i];
        }

        let input = &input[..block.samples()];
        let output = &mut output[..block.samples()];

        dsp.process_block(
            AudioBufferRef::from(input),
            AudioBufferMut::from(&mut *output),
        );

        for (i, mut c) in block.iter_samples().enumerate() {
            for (ch, s) in c.iter_mut().enumerate() {
                *s = output[i].extract(ch);
            }
        }
    }
}

=======
>>>>>>> 8c3c20af
impl ClapPlugin for SvfMixerPlugin {
    const CLAP_ID: &'static str = "com.github.SolarLiner.valib.SVFMixer";
    const CLAP_DESCRIPTION: Option<&'static str> = None;
    const CLAP_MANUAL_URL: Option<&'static str> = None;
    const CLAP_SUPPORT_URL: Option<&'static str> = None;
    const CLAP_FEATURES: &'static [ClapFeature] = &[
        ClapFeature::AudioEffect,
        ClapFeature::Filter,
        ClapFeature::Stereo,
    ];
}

impl Vst3Plugin for SvfMixerPlugin {
    const VST3_CLASS_ID: [u8; 16] = *b"VaLibSvfMixerSLN";
    const VST3_SUBCATEGORIES: &'static [Vst3SubCategory] = &[
        Vst3SubCategory::Fx,
        Vst3SubCategory::Filter,
        Vst3SubCategory::Stereo,
    ];
}

nih_export_clap!(SvfMixerPlugin);
nih_export_vst3!(SvfMixerPlugin);<|MERGE_RESOLUTION|>--- conflicted
+++ resolved
@@ -2,18 +2,8 @@
 
 use nih_plug::prelude::*;
 
-<<<<<<< HEAD
-use extend::FloatParamExt;
-
-use valib::dsp::DSPProcessBlock;
-use valib::dsp::{
-    buffer::{AudioBufferMut, AudioBufferRef},
-    parameter::HasParameters,
-};
-=======
 use valib::contrib::nih_plug::{process_buffer_simd, NihParamsController};
 use valib::dsp::DSPBlock;
->>>>>>> 8c3c20af
 use valib::oversample::Oversample;
 
 use crate::dsp::{Dsp, DspInner, DspParam};
@@ -165,41 +155,6 @@
     }
 }
 
-<<<<<<< HEAD
-fn process_buffer_simd<
-    T: Scalar<Element = f32> + From<[f32; 2]>,
-    Dsp: DSPProcessBlock<1, 1, Sample = T>,
-    const BUFSIZE: usize,
->(
-    dsp: &mut Dsp,
-    buffer: &mut Buffer,
-) {
-    let mut input = [T::from_f64(0.0); BUFSIZE];
-    let mut output = input;
-    for (_, mut block) in buffer.iter_blocks(BUFSIZE) {
-        for (i, mut c) in block.iter_samples().enumerate() {
-            input[i] = T::from(std::array::from_fn(|i| c.get_mut(i).copied().unwrap()));
-            output[i] = input[i];
-        }
-
-        let input = &input[..block.samples()];
-        let output = &mut output[..block.samples()];
-
-        dsp.process_block(
-            AudioBufferRef::from(input),
-            AudioBufferMut::from(&mut *output),
-        );
-
-        for (i, mut c) in block.iter_samples().enumerate() {
-            for (ch, s) in c.iter_mut().enumerate() {
-                *s = output[i].extract(ch);
-            }
-        }
-    }
-}
-
-=======
->>>>>>> 8c3c20af
 impl ClapPlugin for SvfMixerPlugin {
     const CLAP_ID: &'static str = "com.github.SolarLiner.valib.SVFMixer";
     const CLAP_DESCRIPTION: Option<&'static str> = None;
