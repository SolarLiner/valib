use std::sync::Arc;

use nih_plug::prelude::*;
use nih_plug::util::db_to_gain;

<<<<<<< HEAD
use valib::dsp::DSPProcess;
use valib::filters::biquad::Biquad;
use valib::math::interpolation::{Cubic, Interpolate};
use valib::oversample::Oversample;
use valib::saturators::clippers::DiodeClipperModel;
use valib::saturators::Dynamic;
use valib::simd::{AutoF32x2, AutoSimd, SimdValue};
use valib::Scalar;
=======
use valib::contrib::nih_plug::{enum_int_param, process_buffer_simd, NihParamsController};
use valib::dsp::DSPBlock;
use valib::simd::AutoF32x2;

use crate::dsp::{DspParameters, FilterType, SaturatorType};

mod dsp;
>>>>>>> 8c3c20af

const OVERSAMPLE: usize = 2;
const MAX_BLOCK_SIZE: usize = 512;

type Sample = AutoF32x2;

struct Plugin {
    params: Arc<NihParamsController<dsp::Dsp>>,
    dsp: dsp::Dsp,
}

impl Default for Plugin {
    fn default() -> Self {
        let dsp = dsp::create(44100.0);
        let params = NihParamsController::new(&dsp, |param, name| match param {
            DspParameters::Drive => FloatParam::new(
                "Drive",
                1.0,
                FloatRange::Skewed {
                    min: 1.0,
                    max: db_to_gain(40.0),
                    factor: FloatRange::gain_skew_factor(0.0, 40.0),
                },
            )
            .with_unit(" dB")
            .with_string_to_value(formatters::s2v_f32_gain_to_db())
            .with_value_to_string(formatters::v2s_f32_gain_to_db(2))
            .into(),
            DspParameters::Cutoff => FloatParam::new(
                "Cutoff",
                3000.0,
                FloatRange::Skewed {
                    min: 20.0,
                    max: 20e3,
                    factor: FloatRange::skew_factor(-2.0),
                },
            )
            .with_string_to_value(formatters::s2v_f32_hz_then_khz())
            .with_value_to_string(formatters::v2s_f32_hz_then_khz_with_note_name(2, true))
            .into(),
            DspParameters::Resonance => FloatParam::new(
                "Resonance",
                0.5,
                FloatRange::Skewed {
                    min: 0.02,
                    max: 30.0,
                    factor: FloatRange::skew_factor(-2.0),
                },
            )
            .with_value_to_string(formatters::v2s_f32_rounded(2))
            .into(),
            DspParameters::FilterType => {
                enum_int_param::<FilterType>("Filter type", FilterType::Lowpass).into()
            }
            DspParameters::SaturatorType => {
                enum_int_param::<SaturatorType>("Saturator type", SaturatorType::Linear).into()
            }
        });
        Self {
<<<<<<< HEAD
            params,
            biquad: Biquad::new([Sample::from([0.0; 2]); 3], [Sample::from([0.0; 2]); 2]),
            oversample: Oversample::new(OVERSAMPLE, MAX_BLOCK_SIZE),
        }
    }
}

fn block_to_simd_array<T, const N: usize>(
    block: &mut nih_plug::buffer::Block,
    output: &mut [AutoSimd<[T; N]>],
    cast: impl Fn(f32) -> T,
) -> usize {
    let mut i = 0;
    for samples in block.iter_samples().take(output.len()) {
        let mut it = samples.into_iter();
        output[i] = AutoSimd(std::array::from_fn(|_| cast(it.next().copied().unwrap())));
        i += 1;
    }
    i
}

fn simd_array_to_block<T, const N: usize>(
    input: &[AutoSimd<[T; N]>],
    block: &mut nih_plug::buffer::Block,
    uncast: impl Fn(&T) -> f32,
) {
    for (inp, mut out_samples) in input.iter().zip(block.iter_samples()) {
        for i in 0..N {
            *out_samples.get_mut(i).unwrap() = uncast(&inp.0[i]);
        }
    }
}

#[cfg(never)] // Not used but nice to keep around
fn apply<P: DSPProcess<1, 1, Sample = AutoSimd<[f32; N]>>, const N: usize>(
    buffer: &mut Buffer,
    dsp: &mut P,
) where
    AutoSimd<[f32; N]>: SimdValue,
    <P::Sample as SimdValue>::Element: Copy,
{
    for mut samples in buffer.iter_samples() {
        let mut it = samples.iter_mut();
        let input = AutoSimd(std::array::from_fn(|_| it.next().copied().unwrap()));
        let [output] = dsp.process([input]);
        for (out, inp) in samples.into_iter().zip(output.0.into_iter()) {
            *out = inp;
=======
            params: Arc::new(params),
            dsp,
>>>>>>> 8c3c20af
        }
    }
}

impl nih_plug::prelude::Plugin for Plugin {
    const NAME: &'static str = "Dirty Biquad";
    const VENDOR: &'static str = "SolarLiner";
    const URL: &'static str = "https://github.com/SolarLiner/valib";
    const EMAIL: &'static str = "me@solarliner.dev";
    const VERSION: &'static str = "0.0.0";
    const AUDIO_IO_LAYOUTS: &'static [AudioIOLayout] = &[AudioIOLayout {
        main_input_channels: Some(new_nonzero_u32(2)),
        main_output_channels: Some(new_nonzero_u32(2)),
        aux_input_ports: &[],
        aux_output_ports: &[],
        names: PortNames {
            layout: Some("Stereo"),
            main_input: Some("Input"),
            main_output: Some("Output"),
            aux_inputs: &[],
            aux_outputs: &[],
        },
    }];
    type SysExMessage = ();
    type BackgroundTask = ();

    fn params(&self) -> Arc<dyn Params> {
        self.params.clone()
    }

    fn initialize(
        &mut self,
        _audio_io_config: &AudioIOLayout,
        buffer_config: &BufferConfig,
        _context: &mut impl InitContext<Self>,
    ) -> bool {
        self.dsp.set_samplerate(buffer_config.sample_rate);
        true
    }

    fn reset(&mut self) {
        self.dsp.reset();
    }

    fn process(
        &mut self,
        buffer: &mut Buffer,
        _aux: &mut AuxiliaryBuffers,
        ctx: &mut impl ProcessContext<Self>,
    ) -> ProcessStatus {
        ctx.set_latency_samples(self.dsp.latency() as _);
        process_buffer_simd::<_, _, MAX_BLOCK_SIZE>(&mut self.dsp, buffer);
        ProcessStatus::Normal
    }
}

impl ClapPlugin for Plugin {
    const CLAP_ID: &'static str = "com.github.SolarLiner.valib.DirtyBiquad";
    const CLAP_DESCRIPTION: Option<&'static str> = None;
    const CLAP_MANUAL_URL: Option<&'static str> = None;
    const CLAP_SUPPORT_URL: Option<&'static str> = None;
    const CLAP_FEATURES: &'static [ClapFeature] = &[
        ClapFeature::AudioEffect,
        ClapFeature::Filter,
        ClapFeature::Stereo,
        ClapFeature::Mono,
    ];
}

impl Vst3Plugin for Plugin {
    const VST3_CLASS_ID: [u8; 16] = *b"VaLibDirTYBiqUAD";
    const VST3_SUBCATEGORIES: &'static [Vst3SubCategory] = &[
        Vst3SubCategory::Fx,
        Vst3SubCategory::Filter,
        Vst3SubCategory::Stereo,
    ];
}

nih_export_clap!(Plugin);
nih_export_vst3!(Plugin);<|MERGE_RESOLUTION|>--- conflicted
+++ resolved
@@ -3,16 +3,6 @@
 use nih_plug::prelude::*;
 use nih_plug::util::db_to_gain;
 
-<<<<<<< HEAD
-use valib::dsp::DSPProcess;
-use valib::filters::biquad::Biquad;
-use valib::math::interpolation::{Cubic, Interpolate};
-use valib::oversample::Oversample;
-use valib::saturators::clippers::DiodeClipperModel;
-use valib::saturators::Dynamic;
-use valib::simd::{AutoF32x2, AutoSimd, SimdValue};
-use valib::Scalar;
-=======
 use valib::contrib::nih_plug::{enum_int_param, process_buffer_simd, NihParamsController};
 use valib::dsp::DSPBlock;
 use valib::simd::AutoF32x2;
@@ -20,7 +10,6 @@
 use crate::dsp::{DspParameters, FilterType, SaturatorType};
 
 mod dsp;
->>>>>>> 8c3c20af
 
 const OVERSAMPLE: usize = 2;
 const MAX_BLOCK_SIZE: usize = 512;
@@ -80,58 +69,8 @@
             }
         });
         Self {
-<<<<<<< HEAD
-            params,
-            biquad: Biquad::new([Sample::from([0.0; 2]); 3], [Sample::from([0.0; 2]); 2]),
-            oversample: Oversample::new(OVERSAMPLE, MAX_BLOCK_SIZE),
-        }
-    }
-}
-
-fn block_to_simd_array<T, const N: usize>(
-    block: &mut nih_plug::buffer::Block,
-    output: &mut [AutoSimd<[T; N]>],
-    cast: impl Fn(f32) -> T,
-) -> usize {
-    let mut i = 0;
-    for samples in block.iter_samples().take(output.len()) {
-        let mut it = samples.into_iter();
-        output[i] = AutoSimd(std::array::from_fn(|_| cast(it.next().copied().unwrap())));
-        i += 1;
-    }
-    i
-}
-
-fn simd_array_to_block<T, const N: usize>(
-    input: &[AutoSimd<[T; N]>],
-    block: &mut nih_plug::buffer::Block,
-    uncast: impl Fn(&T) -> f32,
-) {
-    for (inp, mut out_samples) in input.iter().zip(block.iter_samples()) {
-        for i in 0..N {
-            *out_samples.get_mut(i).unwrap() = uncast(&inp.0[i]);
-        }
-    }
-}
-
-#[cfg(never)] // Not used but nice to keep around
-fn apply<P: DSPProcess<1, 1, Sample = AutoSimd<[f32; N]>>, const N: usize>(
-    buffer: &mut Buffer,
-    dsp: &mut P,
-) where
-    AutoSimd<[f32; N]>: SimdValue,
-    <P::Sample as SimdValue>::Element: Copy,
-{
-    for mut samples in buffer.iter_samples() {
-        let mut it = samples.iter_mut();
-        let input = AutoSimd(std::array::from_fn(|_| it.next().copied().unwrap()));
-        let [output] = dsp.process([input]);
-        for (out, inp) in samples.into_iter().zip(output.0.into_iter()) {
-            *out = inp;
-=======
             params: Arc::new(params),
             dsp,
->>>>>>> 8c3c20af
         }
     }
 }
