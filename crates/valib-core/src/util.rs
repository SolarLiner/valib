//! Utilities for all of `valib`.

use crate::Scalar;
use nalgebra::{
    Dim, Matrix, MatrixView, MatrixViewMut, Storage, StorageMut, Vector, VectorView, VectorViewMut,
    ViewStorage, ViewStorageMut,
};
use num_traits::{AsPrimitive, Float, Zero};
use numeric_literals::replace_float_literals;
use simba::simd::{SimdComplexField, SimdValue};
use std::collections::VecDeque;

/// Transmutes a slice into a slice of static arrays, putting the remainder of the slice not fitting
/// as a separate slice.
///
/// # Arguments
///
/// * `data`: Slice to transmute
///
/// returns: (&[[T; N]], &[T])
///
/// # Examples
///
/// ```
/// use valib_core::util::as_nested_arrays;
/// let array = vec![0, 1, 2, 3, 4, 5, 6, 7];
/// let (arrays, remainder) = as_nested_arrays(&array);
/// assert_eq!(&[[0,1,2],[3,4,5]], arrays);
/// assert_eq!(&[6,7], remainder);
/// ```
pub fn as_nested_arrays<T, const N: usize>(data: &[T]) -> (&[[T; N]], &[T]) {
    let rem = data.len() % N;
    let last = data.len() - rem;
    let (complete, remaining) = data.split_at(last);
    let outer_len = complete.len() / N;

    // Safety: Static arrays of N elements have the same representation as N contiguous elements
    let result = unsafe { std::slice::from_raw_parts(complete.as_ptr() as *const _, outer_len) };
    (result, remaining)
}

/// Transmutes a mutable slice into a slice of static arrays, putting the remainder of the slice not
/// fitting as a separate slice.
///
/// # Arguments
///
/// * `data`: Slice to transmute
///
/// returns: (&mut [[T; N]], &mut [T])
///
/// # Examples
///
/// ```
/// use valib_core::util::as_nested_arrays_mut;
/// let mut array = vec![0, 1, 2, 3, 4, 5, 6, 7];
/// let (arrays, remainder) = as_nested_arrays_mut(&mut array);
/// assert_eq!(&[[0,1,2],[3,4,5]], arrays);
/// assert_eq!(&[6,7], remainder);
///
/// arrays[1][0] = 10;
/// assert_eq!(vec![0, 1, 2, 10, 4, 5, 6, 7], array);
/// ```
pub fn as_nested_arrays_mut<T, const N: usize>(data: &mut [T]) -> (&mut [[T; N]], &mut [T]) {
    let rem = data.len() % N;
    let last = data.len() - rem;
    let (complete, remaining) = data.split_at_mut(last);
    let outer_len = complete.len() / N;

    // Safety: Static arrays of N elements have the same representation as N contiguous elements
    let result =
        unsafe { std::slice::from_raw_parts_mut(complete.as_mut_ptr() as *mut _, outer_len) };
    (result, remaining)
}

/// Index a slice of scalars with a SIMD index, returning a SIMD with the corresponding scalar values
/// on each lane.
///
/// # Arguments
///
/// * `values`: Slice to index
/// * `index`: Index SIMD value
///
/// returns: Simd
///
/// # Examples
///
/// ```
/// use simba::simd::{AutoF32x4, AutoUsizex4};
/// use valib_core::util::simd_index_scalar;
/// let data = [0.0, 0.1, 0.2, 0.3];
/// let index = AutoUsizex4::new(0, 1, 2, 3);
/// let  ret = simd_index_scalar::<AutoF32x4, _>(&data, index);
/// assert_eq!(AutoF32x4::new(0.0, 0.1, 0.2, 0.3), ret);
/// ```
pub fn simd_index_scalar<Simd: Zero + SimdValue, Index: SimdValue<Element = usize>>(
    values: &[Simd::Element],
    index: Index,
) -> Simd
where
    Simd::Element: Copy,
{
    let mut ret = Simd::zero();
    for i in 0..Simd::LANES {
        let ix = index.extract(i);
        ret.replace(i, values[ix]);
    }
    ret
}

/// Index a slice of SIMD values with a SIMD index, returning a new SIMD values corresponding to
/// each lane of the values for each index.
///
/// # Arguments
///
/// * `values`: Slice to index
/// * `index`: Index SIMD value
///
/// returns: Simd
///
/// # Examples
///
/// ```
/// use simba::simd::{AutoF32x2, AutoUsizex2};
/// use valib_core::util::simd_index_simd;
/// let data = [AutoF32x2::new(0.0, 0.1), AutoF32x2::new(1.0, 1.1)];
/// let index = AutoUsizex2::new(1, 0);
/// let ret = simd_index_simd(&data, index);
/// assert_eq!(AutoF32x2::new(1.0, 0.1), ret);
/// ```
pub fn simd_index_simd<Simd: Zero + SimdValue, Index: SimdValue>(
    values: &[Simd],
    index: Index,
) -> Simd
where
    <Index as SimdValue>::Element: AsPrimitive<usize>,
{
    let mut ret = Simd::zero();
    for i in 0..Index::LANES {
        let ix = index.extract(i).as_();
        ret.replace(i, values[ix].extract(i));
    }
    ret
}

/// Generic method for checking if a SIMD float is finie or not. Returns a SIMD mask where the lanes
/// are finite.
///
/// # Arguments
///
/// * `value`: Value to check
///
/// returns: <Simd as SimdValue>::SimdBool
///
/// # Examples
///
/// ```
/// use simba::simd::{AutoF32x4, AutoBoolx4};
/// use valib_core::util::simd_is_finite;
/// let value = AutoF32x4::new(0.0, f32::INFINITY, f32::NAN, f32::EPSILON);
/// let ret = simd_is_finite(value);
/// assert_eq!(AutoBoolx4::new(true, false, false, true), ret);
/// ```
pub fn simd_is_finite<
    Simd: SimdValue<Element: Float, SimdBool: Default + SimdValue<Element = bool>>,
>(
    value: Simd,
) -> Simd::SimdBool {
    let mut mask = Simd::SimdBool::default();
    for i in 0..Simd::LANES {
        mask.replace(i, value.extract(i).is_finite())
    }
    mask
}

/// Shortcut function to perform linear interpolation. Uses the interpolation module.
pub fn lerp<T: Scalar>(t: T, a: T, b: T) -> T {
    use crate::math::interpolation::{Interpolate, Linear};
    Linear.interpolate(t, [a, b])
}

/// Computes the frequency of a MIDI note number, assuming 12TET and A4 = 440 Hz
///
/// # Arguments
///
/// * `midi_note`: MIDI note number
///
/// returns: T
#[replace_float_literals(T::from_f64(literal))]
pub fn midi_to_freq<T: Scalar>(midi_note: u8) -> T {
    440.0 * semitone_to_ratio(T::from_f64(midi_note as _) - 69.0)
}

/// Compute the ratio corresponding to the given semitone change, such that multiplying a frequency
/// by this value changes it by the given semitones.
///
/// # Arguments
///
/// * `semi`: Semitone change
///
/// returns: T
#[replace_float_literals(T::from_f64(literal))]
pub fn semitone_to_ratio<T: Scalar>(semi: T) -> T {
    2.0.simd_powf(semi / 12.0)
}

/// Compute the semitone equivalent change in pitch that would have resulted by multiplying the
/// input ratio to a frequency value.
///
/// # Arguments
///
/// * `ratio`: Frequency ratio (unitless)
///
/// returns: T
///
/// # Examples
///
/// ```
/// use valib_core::util::ratio_to_semitone;
/// assert_eq!(0., ratio_to_semitone(1.));
/// assert_eq!(12., ratio_to_semitone(2.));
/// assert_eq!(-12., ratio_to_semitone(0.5));
/// ```
pub fn ratio_to_semitone<T: Scalar>(ratio: T) -> T {
    T::from_f64(12.) * ratio.simd_log2()
}

<<<<<<< HEAD
=======
/// Create a new matrix referencing this one as storage. The resulting matrix will have the same
/// shape and same strides as the input one.
///
/// # Arguments
///
/// * `m`: Source matrix
pub fn matrix_view<T: Scalar, R: Dim, C: Dim, S: Storage<T, R, C>>(
    m: &Matrix<T, R, C, S>,
) -> MatrixView<T, R, C, S::RStride, S::CStride> {
    MatrixView::from_data(unsafe {
        let shape = m.shape_generic();
        ViewStorage::new_unchecked(&m.data, (0, 0), shape)
    })
}

/// Create a new matrix mutably referencing this one as storage. The resulting matrix will have the
/// same shape and same strides as the input one.
///
/// # Arguments
///
/// * `m`: Source matrix
pub fn matrix_view_mut<T: Scalar, R: Dim, C: Dim, S: StorageMut<T, R, C>>(
    m: &mut Matrix<T, R, C, S>,
) -> MatrixViewMut<T, R, C, S::RStride, S::CStride> {
    MatrixViewMut::from_data(unsafe {
        let shape = m.shape_generic();
        ViewStorageMut::new_unchecked(&mut m.data, (0, 0), shape)
    })
}

/// Create a new vector referencing this one as storage. The resulting vector will have the same
/// shape and same strides as the input one.
///
/// # Arguments
///
/// * `v`: Source vector
pub fn vector_view<T: Scalar, D: Dim, S: Storage<T, D>>(
    v: &Vector<T, D, S>,
) -> VectorView<T, D, S::RStride, S::CStride> {
    VectorView::from_data(unsafe {
        let shape = v.shape_generic();
        ViewStorage::new_unchecked(&v.data, (0, 0), shape)
    })
}

/// Create a new vector mutably referencing this one as storage. The resulting vector will have the
/// same shape and same strides as the input one.
///
/// # Arguments
///
/// * `v`: Source vector
pub fn vector_view_mut<T: Scalar, D: Dim, S: StorageMut<T, D>>(
    v: &mut Vector<T, D, S>,
) -> VectorViewMut<T, D, S::RStride, S::CStride> {
    VectorViewMut::from_data(unsafe {
        let shape = v.shape_generic();
        ViewStorageMut::new_unchecked(&mut v.data, (0, 0), shape)
    })
}

>>>>>>> 2f9fbaec
#[cfg(feature = "test-utils")]
pub mod tests;

#[derive(Debug, Clone)]
pub struct Rms<T> {
    data: VecDeque<T>,
    summed_squared: T,
}

impl<T: Zero> Rms<T> {
    pub fn new(size: usize) -> Self {
        Self {
            data: (0..size).map(|_| T::zero()).collect(),
            summed_squared: T::zero(),
        }
    }
}

impl<T: Scalar> Rms<T> {
    pub fn add_element(&mut self, value: T) -> T {
        let v2 = value.simd_powi(2);
        self.summed_squared -= self.data.pop_front().unwrap();
        self.summed_squared += v2;
        self.data.push_back(v2);
        self.get_rms()
    }

    pub fn get_rms(&self) -> T {
        self.summed_squared.simd_sqrt()
    }
}<|MERGE_RESOLUTION|>--- conflicted
+++ resolved
@@ -224,8 +224,6 @@
     T::from_f64(12.) * ratio.simd_log2()
 }
 
-<<<<<<< HEAD
-=======
 /// Create a new matrix referencing this one as storage. The resulting matrix will have the same
 /// shape and same strides as the input one.
 ///
@@ -286,7 +284,6 @@
     })
 }
 
->>>>>>> 2f9fbaec
 #[cfg(feature = "test-utils")]
 pub mod tests;
 
