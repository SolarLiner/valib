<?xml version="1.0" encoding="UTF-8"?>
<module type="CPP_MODULE" version="4">
  <component name="NewModuleRootManager">
    <content url="file://$MODULE_DIR$">
      <sourceFolder url="file://$MODULE_DIR$/src" isTestSource="false" />
      <sourceFolder url="file://$MODULE_DIR$/xtask/src" isTestSource="false" />
      <sourceFolder url="file://$MODULE_DIR$/plugins/abrasive/src" isTestSource="false" />
      <sourceFolder url="file://$MODULE_DIR$/examples" isTestSource="false" />
      <sourceFolder url="file://$MODULE_DIR$/examples/diodeclipper/src" isTestSource="false" />
      <sourceFolder url="file://$MODULE_DIR$/examples/dirty-biquad/src" isTestSource="false" />
      <sourceFolder url="file://$MODULE_DIR$/examples/svfmixer/src" isTestSource="false" />
      <sourceFolder url="file://$MODULE_DIR$/plugins/refuzz/src" isTestSource="false" />
      <sourceFolder url="file://$MODULE_DIR$/plugins/abrasive/examples" isTestSource="false" />
<<<<<<< HEAD
      <sourceFolder url="file://$MODULE_DIR$/examples/ladder/src" isTestSource="false" />
=======
>>>>>>> 43eda0a3
      <sourceFolder url="file://$MODULE_DIR$/examples/slew/src" isTestSource="false" />
      <excludeFolder url="file://$MODULE_DIR$/target" />
    </content>
    <orderEntry type="inheritedJdk" />
    <orderEntry type="sourceFolder" forTests="false" />
  </component>
</module><|MERGE_RESOLUTION|>--- conflicted
+++ resolved
@@ -11,10 +11,8 @@
       <sourceFolder url="file://$MODULE_DIR$/examples/svfmixer/src" isTestSource="false" />
       <sourceFolder url="file://$MODULE_DIR$/plugins/refuzz/src" isTestSource="false" />
       <sourceFolder url="file://$MODULE_DIR$/plugins/abrasive/examples" isTestSource="false" />
-<<<<<<< HEAD
       <sourceFolder url="file://$MODULE_DIR$/examples/ladder/src" isTestSource="false" />
-=======
->>>>>>> 43eda0a3
+      <sourceFolder url="file://$MODULE_DIR$/examples/slew/src" isTestSource="false" />
       <sourceFolder url="file://$MODULE_DIR$/examples/slew/src" isTestSource="false" />
       <excludeFolder url="file://$MODULE_DIR$/target" />
     </content>
