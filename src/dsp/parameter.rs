--- conflicted
+++ resolved
@@ -88,12 +88,7 @@
 
     pub fn get_enum<E: Enum>(&self) -> E {
         let index = self.get_value().min(E::LENGTH as f32 - 1.0);
-<<<<<<< HEAD
-        eprintln!("get_enum index {index}");
-        return E::from_usize(index.floor() as _);
-=======
         E::from_usize(index.floor() as _)
->>>>>>> 8c3c20af
     }
 
     pub fn set_enum<E: Enum>(&self, value: E) {
