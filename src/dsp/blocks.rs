--- conflicted
+++ resolved
@@ -1,7 +1,5 @@
 //! Small [`DSPProcess`] building blocks for reusability.
 use std::marker::PhantomData;
-use std::ops;
-use std::ops::DerefMut;
 
 use nalgebra::{Complex, ComplexField, SMatrix, SVector};
 use num_traits::{One, Zero};
@@ -317,62 +315,7 @@
     }
 }
 
-<<<<<<< HEAD
 impl<A, B, const I: usize, const J: usize, const O: usize> DSPProcess<I, O> for Series2<A, B, J>
-=======
-impl<P: DSP<N, N>, const N: usize, const C: usize> DSP<N, N> for Series<[P; C]> {
-    type Sample = P::Sample;
-
-    fn process(&mut self, x: [Self::Sample; N]) -> [Self::Sample; N] {
-        self.0.iter_mut().fold(x, |x, dsp| dsp.process(x))
-    }
-
-    fn set_samplerate(&mut self, samplerate: f32) {
-        for s in &mut self.0 {
-            s.set_samplerate(samplerate);
-        }
-    }
-
-    fn latency(&self) -> usize {
-        self.0.iter().map(|dsp| dsp.latency()).sum()
-    }
-
-    fn reset(&mut self) {
-        for dsp in self.0.iter_mut() {
-            dsp.reset();
-        }
-    }
-}
-
-impl<P, const N: usize> DSP<N, N> for Series<Vec<P>>
-where
-    P: DSP<N, N>,
-{
-    type Sample = P::Sample;
-
-    fn process(&mut self, x: [Self::Sample; N]) -> [Self::Sample; N] {
-        self.0.iter_mut().fold(x, |x, dsp| dsp.process(x))
-    }
-
-    fn set_samplerate(&mut self, samplerate: f32) {
-        for s in &mut self.0 {
-            s.set_samplerate(samplerate);
-        }
-    }
-
-    fn latency(&self) -> usize {
-        self.0.iter().map(|dsp| dsp.latency()).sum()
-    }
-
-    fn reset(&mut self) {
-        for dsp in self.0.iter_mut() {
-            dsp.reset();
-        }
-    }
-}
-
-impl<P, const N: usize, const C: usize> DspAnalysis<N, N> for Series<[P; C]>
->>>>>>> 8c3c20af
 where
     A: DSPProcess<I, J>,
     B: DSPProcess<J, O, Sample = A::Sample>,
