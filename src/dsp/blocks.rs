use std::marker::PhantomData;

use nalgebra::{Complex, ComplexField, SMatrix, SVector};
use num_traits::{One, Zero};
use numeric_literals::replace_float_literals;

use crate::dsp::analysis::DspAnalysis;
use crate::dsp::DSP;
use crate::Scalar;

/// "Bypass" struct, which simply forwards the input to the output.
#[derive(Debug, Copy, Clone, Default)]
pub struct Bypass<S>(PhantomData<S>);

impl<S: Scalar, const N: usize> DSP<N, N> for Bypass<S> {
    type Sample = S;

    fn process(&mut self, x: [Self::Sample; N]) -> [Self::Sample; N] {
        x
    }
}

/// Freestanding integrator, discretized with TPT
#[derive(Debug, Copy, Clone)]
pub struct Integrator<T>(pub T);

impl<T: Scalar> Default for Integrator<T> {
    fn default() -> Self {
        Self(T::zero())
    }
}

impl<T: Scalar> DSP<1, 1> for Integrator<T> {
    type Sample = T;

    fn process(&mut self, x: [Self::Sample; 1]) -> [Self::Sample; 1] {
        let in0 = x[0] + self.0;
        self.0 += in0;
        [self.0]
    }
}

impl<T: Scalar> DspAnalysis<1, 1> for Integrator<T> {
    #[replace_float_literals(Complex::from(T::from_f64(literal)))]
    fn h_z(
        &self,
        _samplerate: Self::Sample,
        z: Complex<Self::Sample>,
    ) -> [[Complex<Self::Sample>; 1]; 1] {
        [[1. / 2. * (z + 1.) / (z - 1.)]]
    }
}

/// Sum inputs into a single output
#[derive(Debug, Copy, Clone, Default)]
pub struct Sum<T, const N: usize>(PhantomData<[T; N]>);

impl<T, const N: usize> DSP<N, 1> for Sum<T, N>
where
    T: Scalar,
{
    type Sample = T;

    fn process(&mut self, x: [Self::Sample; N]) -> [Self::Sample; 1] {
        [x.into_iter().fold(T::zero(), |a, b| a + b)]
    }
}

impl<T, const N: usize> DspAnalysis<N, 1> for Sum<T, N>
where
    Self: DSP<N, 1>,
{
    fn h_z(
        &self,
        _samplerate: Self::Sample,
        _z: Complex<Self::Sample>,
    ) -> [[Complex<Self::Sample>; 1]; N] {
        [[Complex::one()]; N]
    }
}

/// 6 dB/oct one-pole filter using the "one-sample trick" (fig. 3.31, eq. 3.32).
/// Outputs modes as follows: [LP, HP, AP].
#[derive(Debug, Copy, Clone)]
pub struct P1<T> {
    w_step: T,
    fc: T,
    s: T,
}

impl<T: Scalar> DspAnalysis<1, 3> for P1<T>
where
    Self::Sample: nalgebra::RealField,
{
    #[replace_float_literals(Complex::from_real(<T as Scalar>::from_f64(literal)))]
    fn h_z(
        &self,
        _samplerate: Self::Sample,
        z: Complex<Self::Sample>,
    ) -> [[Complex<Self::Sample>; 3]; 1] {
        let lp = (z - 1.0) / (z + 1.0) * self.fc / 2.0;
        let hp = 1.0 - lp;
        let ap = 2.0 * lp - 1.0;
        [[lp, hp, ap]]
    }
}

impl<T: Scalar> P1<T> {
    pub fn new(samplerate: T, fc: T) -> Self {
        Self {
            w_step: T::simd_pi() / samplerate,
            fc,
            s: T::zero(),
        }
    }

    pub fn set_samplerate(&mut self, samplerate: T) {
        self.w_step = T::simd_pi() / samplerate
    }

    pub fn set_fc(&mut self, fc: T) {
        self.fc = fc;
    }
}

impl<T: Scalar> DSP<1, 3> for P1<T> {
    type Sample = T;

    #[inline(always)]
    #[replace_float_literals(T::from_f64(literal))]
    fn process(&mut self, x: [Self::Sample; 1]) -> [Self::Sample; 3] {
        // One-sample feedback trick over a transposed integrator, implementation following
        // eq (3.32), page 77
        let g = self.w_step * self.fc;
        let k = g / (1. + g);
        let v = k * (x[0] - self.s);
        let lp = v + self.s;
        self.s = lp + v;

        let hp = x[0] - lp;
        let ap = 2. * lp - x[0];
        [lp, hp, ap]
    }

    fn latency(&self) -> usize {
        1
    }

    fn reset(&mut self) {
        self.s = T::zero();
    }
}

/// Process inner DSP blocks in series. `DSP` is implemented for tuples up to 8 elements all of the same I/O configuration.
#[derive(Debug, Copy, Clone)]
pub struct Series<T>(pub T);

macro_rules! series_tuple {
    ($($p:ident),*) => {
        #[allow(non_snake_case)]
        impl<__Sample: $crate::Scalar, $($p: $crate::dsp::DSP<N, N, Sample = __Sample>),*, const N: usize> DSP<N, N> for $crate::dsp::blocks::Series<($($p),*)> {
            type Sample = __Sample;

            fn latency(&self) -> usize {
                let Self(($($p),*)) = self;
                0 $(
                + $p.latency()
                )*
            }

            fn reset(&mut self) {
                let Self(($($p),*)) = self;
                $(
                $p.reset();
                )*
            }

            #[allow(non_snake_case)]
            #[inline(always)]
            fn process(&mut self, x: [Self::Sample; N]) -> [Self::Sample; N] {
                let Self(($($p),*)) = self;
                $(
                let x = $p.process(x);
                )*
                x
            }
        }
    };
}

series_tuple!(A, B);
series_tuple!(A, B, C);
series_tuple!(A, B, C, D);
series_tuple!(A, B, C, D, E);
series_tuple!(A, B, C, D, E, F);
series_tuple!(A, B, C, D, E, F, G);
series_tuple!(A, B, C, D, E, F, G, H);

/// Specialized `Series` struct that doesn't restrict the I/O count of either DSP struct
#[derive(Debug, Copy, Clone)]
pub struct Series2<A, B, const INNER: usize>(A, PhantomData<[(); INNER]>, B);

impl<A, B, const INNER: usize> Series2<A, B, INNER> {
    /// Construct a new `Series2` instance, with each inner DSP instance given.
    pub const fn new<const I: usize, const O: usize>(a: A, b: B) -> Self
    where
        A: DSP<I, INNER>,
        B: DSP<INNER, O>,
    {
        Self(a, PhantomData, b)
    }

    /// Returns a reference to the first DSP instance, which processes the incoming audio first.
    pub const fn left(&self) -> &A {
        &self.0
    }

    /// Returns a mutable reference to the first DSP instance, which processes the incoming audio first.
    pub fn left_mut(&mut self) -> &mut A {
        &mut self.0
    }

    /// Returns a reference to the second DSP instance, which processes the incoming audio last.
    pub const fn right(&self) -> &B {
        &self.2
    }

    /// Returns a mutable reference to the second DSP instance, which processes the incoming audio last.
    pub fn right_mut(&mut self) -> &mut B {
        &mut self.2
    }
}

impl<A, B, const I: usize, const J: usize, const O: usize> DSP<I, O> for Series2<A, B, J>
where
    A: DSP<I, J>,
    B: DSP<J, O, Sample = A::Sample>,
{
    type Sample = A::Sample;

    fn latency(&self) -> usize {
        let Self(a, _, b) = self;
        a.latency() + b.latency()
    }

    fn reset(&mut self) {
        let Self(a, _, b) = self;
        a.reset();
        b.reset();
    }

    fn process(&mut self, x: [Self::Sample; I]) -> [Self::Sample; O] {
        let Self(a, _, b) = self;
        let j = a.process(x);
        b.process(j)
    }
}

impl<P: DSP<N, N>, const N: usize, const C: usize> DSP<N, N> for Series<[P; C]> {
    type Sample = P::Sample;

    fn process(&mut self, x: [Self::Sample; N]) -> [Self::Sample; N] {
        self.0.iter_mut().fold(x, |x, dsp| dsp.process(x))
    }

    fn latency(&self) -> usize {
        self.0.iter().map(|dsp| dsp.latency()).sum()
    }

    fn reset(&mut self) {
        for dsp in self.0.iter_mut() {
            dsp.reset();
        }
    }
}

impl<P, const N: usize, const C: usize> DspAnalysis<N, N> for Series<[P; C]>
where
    P: DspAnalysis<N, N>,
{
    fn h_z(
        &self,
        samplerate: Self::Sample,
        z: Complex<Self::Sample>,
    ) -> [[Complex<Self::Sample>; N]; N] {
        self.0.iter().fold([[Complex::one(); N]; N], |acc, f| {
            let ret = f.h_z(samplerate, z);
            std::array::from_fn(|i| std::array::from_fn(|j| acc[i][j] * ret[i][j]))
        })
    }
}

/// Process inner DSP blocks in parallel. Input is fanned out to all inner blocks, then summed back out.
#[derive(Debug, Copy, Clone)]
pub struct Parallel<T>(pub T);

macro_rules! parallel_tuple {
    ($($p:ident),*) => {
        #[allow(non_snake_case)]
        impl<__Sample: $crate::Scalar, $($p: $crate::dsp::DSP<N, N, Sample = __Sample>),*, const N: usize> $crate::dsp::DSP<N, N> for $crate::dsp::blocks::Parallel<($($p),*)> {
            type Sample = __Sample;

            fn latency(&self) -> usize {
                let Self(($($p),*)) = self;
                let latency = 0;
                $(
                let latency = latency.max($p.latency());
                )*
                latency
            }

            fn reset(&mut self) {
                let Self(($($p),*)) = self;
                $(
                $p.reset();
                )*
            }

            #[allow(non_snake_case)]
            #[inline(always)]
            fn process(&mut self, x: [Self::Sample; N]) -> [Self::Sample; N] {
                let Self(($($p),*)) = self;
                let mut ret = [Self::Sample::zero(); N];
                $(
                let y = $p.process(x);
                for i in 0..N {
                    ret[i] += y[i];
                }
                )*
                ret
            }
        }
    };
}

parallel_tuple!(A, B);
parallel_tuple!(A, B, C);
parallel_tuple!(A, B, C, D);
parallel_tuple!(A, B, C, D, E);
parallel_tuple!(A, B, C, D, E, F);
parallel_tuple!(A, B, C, D, E, F, G);
parallel_tuple!(A, B, C, D, E, F, G, H);

impl<P: DSP<I, O>, const I: usize, const O: usize, const N: usize> DSP<I, O> for Parallel<[P; N]> {
    type Sample = P::Sample;

    fn latency(&self) -> usize {
        self.0.iter().fold(0, |max, dsp| max.max(dsp.latency()))
    }

    fn process(&mut self, x: [Self::Sample; I]) -> [Self::Sample; O] {
        self.0
            .iter_mut()
            .map(|dsp| dsp.process(x))
            .fold([Self::Sample::from_f64(0.0); O], |out, dsp| {
                std::array::from_fn(|i| out[i] + dsp[i])
            })
    }

    fn reset(&mut self) {
        for dsp in self.0.iter_mut() {
            dsp.reset();
        }
    }
}

impl<P, const I: usize, const O: usize, const N: usize> DspAnalysis<I, O> for Parallel<[P; N]>
where
    P: DspAnalysis<I, O>,
{
    fn h_z(
        &self,
        samplerate: Self::Sample,
        z: Complex<Self::Sample>,
    ) -> [[Complex<Self::Sample>; O]; I] {
        self.0.iter().fold([[Complex::zero(); O]; I], |acc, f| {
            let ret = f.h_z(samplerate, z);
            std::array::from_fn(|i| std::array::from_fn(|j| acc[i][j] + ret[i][j]))
        })
    }
}

/// Mod matrix struct, with direct access to the summing matrix
#[derive(Debug, Copy, Clone)]
pub struct ModMatrix<T, const I: usize, const O: usize> {
    /// Mod matrix weights, setup in column-major form to produce outputs from inputs with a single matrix-vector
    /// multiplication.
    pub weights: SMatrix<T, O, I>,
}

impl<T, const I: usize, const O: usize> Default for ModMatrix<T, I, O>
where
    T: Scalar,
{
    fn default() -> Self {
        Self {
            weights: SMatrix::from([[T::from_f64(0.0); O]; I]),
        }
    }
}

impl<T, const I: usize, const O: usize> DSP<I, O> for ModMatrix<T, I, O>
where
    T: Scalar,
{
    type Sample = T;

    fn process(&mut self, x: [Self::Sample; I]) -> [Self::Sample; O] {
        let res = self.weights * SVector::from(x);
        std::array::from_fn(|i| res[i])
    }
}

/// Feedback adapter with a one-sample delay and integrated mixing and summing point.
pub struct Feedback<FF, FB, const N: usize>
where
    FF: DSP<N, N>,
{
    memory: [FF::Sample; N],
    /// Inner DSP instance
    pub feedforward: FF,
    pub feedback: FB,
    /// Mixing vector, which is lanewise-multiplied from the output and summed back to the input at the next sample.
    pub mix: [FF::Sample; N],
}

impl<FF: DSP<N, N>, const N: usize> DSP<N, N> for Feedback<FF, (), N> {
    type Sample = FF::Sample;

    fn latency(&self) -> usize {
        self.feedforward.latency()
    }

    fn reset(&mut self) {
        self.memory.fill(Self::Sample::zero());
        self.feedforward.reset();
    }

    fn process(&mut self, x: [Self::Sample; N]) -> [Self::Sample; N] {
        let x = std::array::from_fn(|i| self.memory[i] * self.mix[i] + x[i]);
        let y = self.feedforward.process(x);
        self.memory = y;
        y
    }
}

impl<FF, FB, const N: usize> DSP<N, N> for Feedback<FF, FB, N>
where
    FF: DSP<N, N>,
    FB: DSP<N, N, Sample = <FF as DSP<N, N>>::Sample>,
{
    type Sample = FF::Sample;

    fn latency(&self) -> usize {
        self.feedforward.latency()
    }

    fn reset(&mut self) {
        self.memory.fill(FB::Sample::from_f64(0.0));
        self.feedforward.reset();
        self.feedback.reset();
    }

    fn process(&mut self, x: [Self::Sample; N]) -> [Self::Sample; N] {
        let fb = self.feedback.process(self.memory);
        let x = std::array::from_fn(|i| fb[i] * self.mix[i] + x[i]);
        let y = self.feedforward.process(x);
        self.memory = y;
        y
    }
}

<<<<<<< HEAD
impl<P: DspAnalysis<N, N>, const N: usize> DspAnalysis<N, N> for Feedback<P, N> {
    #[replace_float_literals(Complex::from(P::Sample::from_f64(literal)))]
    fn h_z(&self, z: [Complex<Self::Sample>; N]) -> [Complex<Self::Sample>; N] {
        let hs = self.inner.h_z(z);
        std::array::from_fn(|i| 1.0 / (1.0 - hs[i] * self.mix[i]))
    }
}

impl<P: DSP<N, N>, const N: usize> Feedback<P, N> {
    pub fn new(dsp: P) -> Self {
=======
impl<FF: DSP<N, N>, FB, const N: usize> Feedback<FF, FB, N> {
    /// Create a new Feedback adapter with the provider inner DSP instance. Sets the mix to 0 by default.
    pub fn new(feedforward: FF, feedback: FB) -> Self {
>>>>>>> 43eda0a3
        Self {
            memory: [FF::Sample::from_f64(0.0); N],
            feedforward,
            feedback,
            mix: [FF::Sample::from_f64(0.0); N],
        }
    }

    /// Unwrap this adapter and give back the inner DSP instance.
    pub fn into_inner(self) -> (FF, FB) {
        (self.feedforward, self.feedback)
    }
}<|MERGE_RESOLUTION|>--- conflicted
+++ resolved
@@ -444,6 +444,14 @@
     }
 }
 
+impl<P: DspAnalysis<N, N>, const N: usize> DspAnalysis<N, N> for Feedback<P, N> {
+    #[replace_float_literals(Complex::from(P::Sample::from_f64(literal)))]
+    fn h_z(&self, z: [Complex<Self::Sample>; N]) -> [Complex<Self::Sample>; N] {
+        let hs = self.inner.h_z(z);
+        std::array::from_fn(|i| 1.0 / (1.0 - hs[i] * self.mix[i]))
+    }
+}
+
 impl<FF, FB, const N: usize> DSP<N, N> for Feedback<FF, FB, N>
 where
     FF: DSP<N, N>,
@@ -470,22 +478,9 @@
     }
 }
 
-<<<<<<< HEAD
-impl<P: DspAnalysis<N, N>, const N: usize> DspAnalysis<N, N> for Feedback<P, N> {
-    #[replace_float_literals(Complex::from(P::Sample::from_f64(literal)))]
-    fn h_z(&self, z: [Complex<Self::Sample>; N]) -> [Complex<Self::Sample>; N] {
-        let hs = self.inner.h_z(z);
-        std::array::from_fn(|i| 1.0 / (1.0 - hs[i] * self.mix[i]))
-    }
-}
-
-impl<P: DSP<N, N>, const N: usize> Feedback<P, N> {
-    pub fn new(dsp: P) -> Self {
-=======
 impl<FF: DSP<N, N>, FB, const N: usize> Feedback<FF, FB, N> {
     /// Create a new Feedback adapter with the provider inner DSP instance. Sets the mix to 0 by default.
     pub fn new(feedforward: FF, feedback: FB) -> Self {
->>>>>>> 43eda0a3
         Self {
             memory: [FF::Sample::from_f64(0.0); N],
             feedforward,
