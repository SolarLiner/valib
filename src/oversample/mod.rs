use crate::biquad::Biquad;
use crate::saturators::Linear;
use crate::{Scalar, DSP};
use std::ops::{Deref, DerefMut};

#[derive(Debug, Clone)]
pub struct Oversample<T> {
    os_factor: usize,
    os_buffer: Vec<T>,
    pre_filter: [Biquad<T, Linear>; 8],
    post_filter: [Biquad<T, Linear>; 8],
    // pre_filter: Biquad<T, Linear>,
    // post_filter: Biquad<T, Linear>,
}

impl<T: Scalar> Oversample<T> {
    pub fn new(os_factor: usize, max_block_size: usize) -> Self {
        assert!(os_factor > 1);
        let os_buffer = vec![T::EQUILIBRIUM; max_block_size * os_factor];
        let filter = Biquad::lowpass(
            T::one() / T::from(2 * os_factor).unwrap(),
            T::from(0.707).unwrap(),
        );
        let filter = std::array::from_fn(|_| filter);
        Self {
            os_factor,
            os_buffer,
            pre_filter: filter,
            post_filter: filter,
        }
    }

    pub fn oversample(&mut self, buffer: &[T]) -> OversampleBlock<T> {
        let os_len = self.zero_stuff(buffer);
        for s in &mut self.os_buffer[..os_len] {
            *s = self.pre_filter.process([*s])[0];
        }
        OversampleBlock {
            filter: self,
            os_len,
        }
    }

    pub fn reset(&mut self) {
        self.os_buffer.fill(T::EQUILIBRIUM);
        // self.pre_filter.reset();
        // self.post_filter.reset();
        for f in self
            .pre_filter
            .iter_mut()
            .chain(self.post_filter.iter_mut())
        {
            f.reset();
        }
    }

    fn zero_stuff(&mut self, inp: &[T]) -> usize {
        let os_len = inp.len() * self.os_factor;
        assert!(self.os_buffer.len() >= os_len);

        self.os_buffer[..os_len].fill(T::EQUILIBRIUM);
        for (i, s) in inp.iter().copied().enumerate() {
            self.os_buffer[self.os_factor * i] = s * T::from(self.os_factor).unwrap();
        }
        os_len
    }

    fn decimate(&mut self, out: &mut [T]) {
        let os_len = out.len() * self.os_factor;
        assert!(os_len <= self.os_buffer.len());

<<<<<<< HEAD
        for (i, s) in self
            .os_buffer
            .iter()
            .step_by(self.os_factor)
            .copied()
            .enumerate()
        {
=======
        for (i, s) in self.os_buffer.iter().step_by(self.os_factor).copied().enumerate().take(out.len()) {
>>>>>>> 8e8aa33e
            out[i] = s;
        }
    }
}

pub struct OversampleBlock<'a, T> {
    filter: &'a mut Oversample<T>,
    os_len: usize,
}

impl<'a, T> Deref for OversampleBlock<'a, T> {
    type Target = [T];

    fn deref(&self) -> &Self::Target {
        &self.filter.os_buffer[..self.os_len]
    }
}

impl<'a, T> DerefMut for OversampleBlock<'a, T> {
    fn deref_mut(&mut self) -> &mut Self::Target {
        &mut self.filter.os_buffer[..self.os_len]
    }
}

impl<'a, T: Scalar> OversampleBlock<'a, T> {
    pub fn finish(self, out: &mut [T]) {
        let filter = self.filter;
        for s in &mut filter.os_buffer[..self.os_len] {
            *s = filter.post_filter.process([*s])[0];
        }
        filter.decimate(out);
    }
}

#[cfg(test)]
mod tests {
    use super::Oversample;
    use std::{f32::consts::TAU, hint::black_box};

    #[test]
    fn oversample_no_dc_offset() {
        let mut csv = csv::WriterBuilder::new()
            .delimiter(b'\t')
            .from_path("oversample.tsv")
            .unwrap();
        let inp: [f32; 512] = std::array::from_fn(|i| (TAU * i as f32 / 64.).sin());
        let mut os = Oversample::new(4, 512);
        let osblock = black_box(os.oversample(&inp));
        for (i, s) in osblock.iter().copied().enumerate() {
            csv.write_record([i.to_string(), s.to_string()]).unwrap();
        }
    }
}<|MERGE_RESOLUTION|>--- conflicted
+++ resolved
@@ -69,17 +69,7 @@
         let os_len = out.len() * self.os_factor;
         assert!(os_len <= self.os_buffer.len());
 
-<<<<<<< HEAD
-        for (i, s) in self
-            .os_buffer
-            .iter()
-            .step_by(self.os_factor)
-            .copied()
-            .enumerate()
-        {
-=======
         for (i, s) in self.os_buffer.iter().step_by(self.os_factor).copied().enumerate().take(out.len()) {
->>>>>>> 8e8aa33e
             out[i] = s;
         }
     }
