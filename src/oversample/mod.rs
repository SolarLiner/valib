use std::ops::{Deref, DerefMut};

<<<<<<< HEAD
=======
use nalgebra::Complex;
use simba::simd::SimdComplexField;

use crate::dsp::parameter::{HasParameters, Parameter};
>>>>>>> 8c3c20af
use crate::dsp::{
    buffer::{AudioBufferMut, AudioBufferRef},
    parameter::{HasParameters, Parameter},
};
use crate::dsp::{DSPMeta, DSPProcess};
use crate::saturators::Linear;
use crate::Scalar;
use crate::{
    dsp::{blocks::Series, DSPProcessBlock},
    filters::biquad::Biquad,
};

const CASCADE: usize = 16;

#[derive(Debug, Clone)]
pub struct Oversample<T> {
    os_factor: usize,
    os_buffer: Box<[T]>,
    pre_filter: Series<[Biquad<T, Linear>; CASCADE]>,
    post_filter: Series<[Biquad<T, Linear>; CASCADE]>,
}

impl<T: Scalar> Oversample<T> {
    pub fn new(os_factor: usize, max_block_size: usize) -> Self
    where
        Complex<T>: SimdComplexField,
    {
        assert!(os_factor > 1);
        let os_buffer = vec![T::zero(); max_block_size * os_factor].into_boxed_slice();
        let fc = f64::recip(2.0 * os_factor as f64);
        let filter = Biquad::lowpass(
            T::from_f64(fc),
            T::from_f64(std::f64::consts::FRAC_1_SQRT_2),
        );
        let filters = Series([filter; CASCADE]);
        Self {
            os_factor,
            os_buffer,
            pre_filter: filters.clone(),
            post_filter: filters,
        }
    }

    pub fn latency(&self) -> usize {
        2 * self.os_factor + self.pre_filter.latency() + self.post_filter.latency()
    }

    pub fn max_block_size(&self) -> usize {
        self.os_buffer.len() / self.os_factor
    }

    pub fn oversample(&mut self, buffer: &[T]) -> OversampleBlock<T> {
        let os_len = self.zero_stuff(buffer);
        for s in &mut self.os_buffer[..os_len] {
            *s = self.pre_filter.process([*s])[0];
        }
        OversampleBlock {
            filter: self,
            os_len,
        }
    }

    pub fn reset(&mut self) {
        self.os_buffer.fill(T::zero());
        self.pre_filter.reset();
        self.post_filter.reset();
    }

<<<<<<< HEAD
    pub fn with_dsp<P: DSPProcessBlock<1, 1>>(self, dsp: P) -> Oversampled<T, P> {
        let max_block_size = dsp.max_block_size().unwrap_or(self.os_buffer.len());
        // Verify that we satisfy the inner DSPBlock instance's requirement on maximum block size
        assert!(self.os_buffer.len() <= max_block_size);
        let staging_buffer = vec![T::zero(); max_block_size].into_boxed_slice();
=======
    pub fn with_dsp<P: DSPBlock<1, 1>>(self, samplerate: f32, mut dsp: P) -> Oversampled<T, P> {
        let max_block_size = dsp.max_block_size().unwrap_or(self.os_buffer.len());
        // Verify that we satisfy the inner DSPBlock instance's requirement on maximum block size
        assert!(self.os_buffer.len() <= max_block_size);
        let staging_buffer = vec![[T::zero(); 1]; max_block_size].into_boxed_slice();
        dsp.set_samplerate(samplerate * self.os_factor as f32);
>>>>>>> 8c3c20af
        Oversampled {
            oversampling: self,
            staging_buffer,
            inner: dsp,
            samplerate,
        }
    }

    fn zero_stuff(&mut self, inp: &[T]) -> usize {
        let os_len = inp.len() * self.os_factor;
        assert!(self.os_buffer.len() >= os_len);

        self.os_buffer[..os_len].fill(T::zero());
        for (i, s) in inp.iter().copied().enumerate() {
            self.os_buffer[self.os_factor * i] = s * T::from_f64(self.os_factor as f64);
        }
        os_len
    }

    fn decimate(&mut self, out: &mut [T]) {
        let os_len = out.len() * self.os_factor;
        assert!(os_len <= self.os_buffer.len());

        for (i, s) in self
            .os_buffer
            .iter()
            .step_by(self.os_factor)
            .copied()
            .enumerate()
            .take(out.len())
        {
            out[i] = s;
        }
    }
}

pub struct OversampleBlock<'a, T> {
    filter: &'a mut Oversample<T>,
    os_len: usize,
}

impl<'a, T> Deref for OversampleBlock<'a, T> {
    type Target = [T];

    fn deref(&self) -> &Self::Target {
        &self.filter.os_buffer[..self.os_len]
    }
}

impl<'a, T> DerefMut for OversampleBlock<'a, T> {
    fn deref_mut(&mut self) -> &mut Self::Target {
        &mut self.filter.os_buffer[..self.os_len]
    }
}

impl<'a, T: Scalar> OversampleBlock<'a, T> {
    pub fn finish(self, out: &mut [T]) {
        let filter = self.filter;
        for s in &mut filter.os_buffer[..self.os_len] {
            *s = filter.post_filter.process([*s])[0];
        }
        filter.decimate(out);
    }
}

pub struct Oversampled<T, P> {
    oversampling: Oversample<T>,
    staging_buffer: Box<[T]>,
    pub inner: P,
    samplerate: f32,
}

impl<T, P> Oversampled<T, P> {
    pub fn os_factor(&self) -> usize {
        self.oversampling.os_factor
    }
}

impl<T, P> Oversampled<T, P>
where
    T: Scalar,
{
<<<<<<< HEAD
    #[deprecated = "Use Oversample::with_dsp"]
    pub fn new(oversampling: Oversample<T>, inner: P) -> Self
    where
        P: DSPProcess<1, 1, Sample = T>,
    {
        oversampling.with_dsp(inner)
    }
=======
>>>>>>> 8c3c20af
    pub fn into_inner(self) -> P {
        self.inner
    }
}

<<<<<<< HEAD
impl<T: Scalar, P: DSPMeta> DSPMeta for Oversampled<T, P> {
    type Sample = T;

    fn set_samplerate(&mut self, samplerate: f32) {
        self.inner
            .set_samplerate(self.oversampling.os_factor as f32 * samplerate);
    }

    fn latency(&self) -> usize {
        self.oversampling.latency() + self.inner.latency()
=======
impl<T, P> Oversampled<T, P>
where
    T: Scalar,
    P: DSPBlock<1, 1, Sample = T>,
{
    pub fn set_oversampling_amount(&mut self, amt: usize) {
        assert!(amt > 1);
        self.oversampling.os_factor = amt;
        self.set_samplerate(self.samplerate);
>>>>>>> 8c3c20af
    }
}

<<<<<<< HEAD
    fn reset(&mut self) {
        self.oversampling.reset();
        self.inner.reset();
    }
}

impl<T, P> DSPProcessBlock<1, 1> for Oversampled<T, P>
where
    T: Scalar,
    P: DSPProcessBlock<1, 1, Sample = T>,
{
    fn process_block(&mut self, inputs: AudioBufferRef<T, 1>, mut outputs: AudioBufferMut<T, 1>) {
        let mut os_block = self.oversampling.oversample(inputs.get_channel(0));
        let input = &mut self.staging_buffer[..os_block.len()];
        input.copy_from_slice(&os_block);
        self.inner.process_block(
            AudioBufferRef::from(&*input),
            AudioBufferMut::from(&mut *os_block),
        );
        os_block.finish(outputs.get_channel_mut(0));
    }

    fn max_block_size(&self) -> Option<usize> {
        Some(self.oversampling.max_block_size())
=======
impl<T, P> DSPBlock<1, 1> for Oversampled<T, P>
where
    T: Scalar,
    P: DSPBlock<1, 1, Sample = T>,
{
    type Sample = T;

    fn process_block(&mut self, inputs: &[[Self::Sample; 1]], outputs: &mut [[Self::Sample; 1]]) {
        let inputs = mono_block_to_slice(inputs);
        let mut os_block = self.oversampling.oversample(inputs);
        let inner_outputs = slice_to_mono_block_mut(&mut os_block);
        self.staging_buffer[..inner_outputs.len()].copy_from_slice(inner_outputs);
        self.inner
            .process_block(&self.staging_buffer[..inner_outputs.len()], inner_outputs);
        os_block.finish(mono_block_to_slice_mut(outputs));
    }

    fn set_samplerate(&mut self, samplerate: f32) {
        self.inner
            .set_samplerate(self.oversampling.os_factor as f32 * samplerate);
    }

    fn max_block_size(&self) -> Option<usize> {
        Some(match self.inner.max_block_size() {
            Some(size) => size.min(self.oversampling.max_block_size() / self.os_factor()),
            None => self.oversampling.max_block_size() / self.os_factor(),
        })
    }

    fn latency(&self) -> usize {
        self.oversampling.latency() + self.inner.latency()
    }

    fn reset(&mut self) {
        self.oversampling.reset();
        self.inner.reset();
>>>>>>> 8c3c20af
    }
}

impl<S, P: HasParameters> HasParameters for Oversampled<S, P> {
    type Enum = P::Enum;

    fn get_parameter(&self, param: Self::Enum) -> &Parameter {
        self.inner.get_parameter(param)
    }
}

#[cfg(test)]
mod tests {
    use std::{f32::consts::TAU, hint::black_box};

    use numeric_literals::replace_float_literals;

    use crate::dsp::DSPMeta;
    use crate::{
        dsp::{buffer::AudioBufferBox, DSPProcessBlock as _},
        Scalar,
    };

    use super::Oversample;

    #[test]
    fn oversample_no_dc_offset() {
        let inp: [f32; 512] = std::array::from_fn(|i| (TAU * i as f32 / 64.).sin());
        let mut out = [0.0; 512];
        let mut os = Oversample::new(4, 512);

        let osblock = black_box(os.oversample(&inp));
        insta::assert_csv_snapshot!("os block", &*osblock, { "[]" => insta::rounded_redaction(3) });

        osblock.finish(&mut out);
        insta::assert_csv_snapshot!("post os", &out as &[_], { "[]" => insta::rounded_redaction(3) });
    }

    #[test]
    fn oversampled_dsp_block() {
        struct NaiveSquare<T> {
            samplerate: T,
            frequency: T,
            phase: T,
        }
        impl<T: Scalar> DSPMeta for NaiveSquare<T> {
            type Sample = T;
        }

        impl<T: Scalar> crate::dsp::DSPProcess<1, 1> for NaiveSquare<T> {
            #[replace_float_literals(T::from_f64(literal))]
            fn process(&mut self, _: [Self::Sample; 1]) -> [Self::Sample; 1] {
                let step = self.frequency / self.samplerate;
                let out = (1.0).select(self.phase.simd_gt(0.5), -1.0);
                self.phase += step;
                self.phase = (self.phase - 1.0).select(self.phase.simd_gt(1.0), self.phase);
                [out]
            }
        }

        let samplerate = 1000f32;
        let freq = 10f32;
        let dsp = NaiveSquare {
            samplerate,
            frequency: freq,
            phase: 0.0,
        };
        let mut os = Oversample::<f32>::new(4, 64).with_dsp(samplerate, dsp);

        let input = AudioBufferBox::zeroed(64);
        let mut output = AudioBufferBox::zeroed(64);
        os.process_block(input.as_ref(), output.as_mut());
        insta::assert_csv_snapshot!(output.get_channel(0), { "[]" => insta::rounded_redaction(3) });
    }
}<|MERGE_RESOLUTION|>--- conflicted
+++ resolved
@@ -1,12 +1,9 @@
 use std::ops::{Deref, DerefMut};
 
-<<<<<<< HEAD
-=======
 use nalgebra::Complex;
 use simba::simd::SimdComplexField;
 
 use crate::dsp::parameter::{HasParameters, Parameter};
->>>>>>> 8c3c20af
 use crate::dsp::{
     buffer::{AudioBufferMut, AudioBufferRef},
     parameter::{HasParameters, Parameter},
@@ -75,20 +72,12 @@
         self.post_filter.reset();
     }
 
-<<<<<<< HEAD
-    pub fn with_dsp<P: DSPProcessBlock<1, 1>>(self, dsp: P) -> Oversampled<T, P> {
+    pub fn with_dsp<P: DSPProcessBlock<1, 1>>(self, samplerate: f32, mut dsp: P) -> Oversampled<T, P> {
         let max_block_size = dsp.max_block_size().unwrap_or(self.os_buffer.len());
         // Verify that we satisfy the inner DSPBlock instance's requirement on maximum block size
         assert!(self.os_buffer.len() <= max_block_size);
         let staging_buffer = vec![T::zero(); max_block_size].into_boxed_slice();
-=======
-    pub fn with_dsp<P: DSPBlock<1, 1>>(self, samplerate: f32, mut dsp: P) -> Oversampled<T, P> {
-        let max_block_size = dsp.max_block_size().unwrap_or(self.os_buffer.len());
-        // Verify that we satisfy the inner DSPBlock instance's requirement on maximum block size
-        assert!(self.os_buffer.len() <= max_block_size);
-        let staging_buffer = vec![[T::zero(); 1]; max_block_size].into_boxed_slice();
         dsp.set_samplerate(samplerate * self.os_factor as f32);
->>>>>>> 8c3c20af
         Oversampled {
             oversampling: self,
             staging_buffer,
@@ -171,33 +160,11 @@
 where
     T: Scalar,
 {
-<<<<<<< HEAD
-    #[deprecated = "Use Oversample::with_dsp"]
-    pub fn new(oversampling: Oversample<T>, inner: P) -> Self
-    where
-        P: DSPProcess<1, 1, Sample = T>,
-    {
-        oversampling.with_dsp(inner)
-    }
-=======
->>>>>>> 8c3c20af
     pub fn into_inner(self) -> P {
         self.inner
     }
 }
 
-<<<<<<< HEAD
-impl<T: Scalar, P: DSPMeta> DSPMeta for Oversampled<T, P> {
-    type Sample = T;
-
-    fn set_samplerate(&mut self, samplerate: f32) {
-        self.inner
-            .set_samplerate(self.oversampling.os_factor as f32 * samplerate);
-    }
-
-    fn latency(&self) -> usize {
-        self.oversampling.latency() + self.inner.latency()
-=======
 impl<T, P> Oversampled<T, P>
 where
     T: Scalar,
@@ -207,41 +174,10 @@
         assert!(amt > 1);
         self.oversampling.os_factor = amt;
         self.set_samplerate(self.samplerate);
->>>>>>> 8c3c20af
-    }
-}
-
-<<<<<<< HEAD
-    fn reset(&mut self) {
-        self.oversampling.reset();
-        self.inner.reset();
-    }
-}
-
-impl<T, P> DSPProcessBlock<1, 1> for Oversampled<T, P>
-where
-    T: Scalar,
-    P: DSPProcessBlock<1, 1, Sample = T>,
-{
-    fn process_block(&mut self, inputs: AudioBufferRef<T, 1>, mut outputs: AudioBufferMut<T, 1>) {
-        let mut os_block = self.oversampling.oversample(inputs.get_channel(0));
-        let input = &mut self.staging_buffer[..os_block.len()];
-        input.copy_from_slice(&os_block);
-        self.inner.process_block(
-            AudioBufferRef::from(&*input),
-            AudioBufferMut::from(&mut *os_block),
-        );
-        os_block.finish(outputs.get_channel_mut(0));
-    }
-
-    fn max_block_size(&self) -> Option<usize> {
-        Some(self.oversampling.max_block_size())
-=======
-impl<T, P> DSPBlock<1, 1> for Oversampled<T, P>
-where
-    T: Scalar,
-    P: DSPBlock<1, 1, Sample = T>,
-{
+    }
+}
+
+impl<T: Scalar, P: DSPMeta> DSPMeta for Oversampled<T, P> {
     type Sample = T;
 
     fn process_block(&mut self, inputs: &[[Self::Sample; 1]], outputs: &mut [[Self::Sample; 1]]) {
@@ -254,26 +190,8 @@
         os_block.finish(mono_block_to_slice_mut(outputs));
     }
 
-    fn set_samplerate(&mut self, samplerate: f32) {
-        self.inner
-            .set_samplerate(self.oversampling.os_factor as f32 * samplerate);
-    }
-
     fn max_block_size(&self) -> Option<usize> {
-        Some(match self.inner.max_block_size() {
-            Some(size) => size.min(self.oversampling.max_block_size() / self.os_factor()),
-            None => self.oversampling.max_block_size() / self.os_factor(),
-        })
-    }
-
-    fn latency(&self) -> usize {
-        self.oversampling.latency() + self.inner.latency()
-    }
-
-    fn reset(&mut self) {
-        self.oversampling.reset();
-        self.inner.reset();
->>>>>>> 8c3c20af
+        Some(self.oversampling.max_block_size())
     }
 }
 
