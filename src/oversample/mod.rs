--- conflicted
+++ resolved
@@ -15,11 +15,7 @@
     filters::biquad::Biquad,
 };
 
-<<<<<<< HEAD
-const CASCADE: usize = 8;
-=======
 const CASCADE: usize = 16;
->>>>>>> 8c3c20af
 
 #[derive(Debug, Clone)]
 pub struct Oversample<T> {
@@ -182,21 +178,10 @@
 where
     T: Scalar,
 {
-<<<<<<< HEAD
-    #[deprecated = "Use Oversample::with_dsp"]
-    pub fn new(oversampling: Oversample<T>, inner: P) -> Self
-    where
-        P: DSP<1, 1, Sample = T>,
-    {
-        oversampling.with_dsp(inner)
-    }
-
     pub fn set_oversampling_amount(&mut self, amt: usize) {
         self.oversampling.set_oversampling_amount(amt);
     }
 
-=======
->>>>>>> 8c3c20af
     pub fn into_inner(self) -> P {
         self.inner
     }
@@ -207,8 +192,6 @@
     T: Scalar,
     P: DSPBlock<1, 1, Sample = T>,
 {
-<<<<<<< HEAD
-=======
     pub fn set_oversampling_amount(&mut self, amt: usize) {
         assert!(amt > 1);
         self.oversampling.os_factor = amt;
@@ -221,7 +204,6 @@
     T: Scalar,
     P: DSPBlock<1, 1, Sample = T>,
 {
->>>>>>> 8c3c20af
     type Sample = T;
 
     fn process_block(&mut self, inputs: &[[Self::Sample; 1]], outputs: &mut [[Self::Sample; 1]]) {
@@ -242,11 +224,7 @@
     fn max_block_size(&self) -> Option<usize> {
         Some(match self.inner.max_block_size() {
             Some(size) => size.min(self.oversampling.max_block_size() / self.os_factor()),
-<<<<<<< HEAD
-            None => self.oversampling.max_block_size(),
-=======
             None => self.oversampling.max_block_size() / self.os_factor(),
->>>>>>> 8c3c20af
         })
     }
 
