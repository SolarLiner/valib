<<<<<<< HEAD
pub mod interpolation;

use std::{cmp::PartialOrd, hint};
=======
use std::hint;
>>>>>>> 43eda0a3

use nalgebra::{Complex, Dim, OVector, SMatrix, SVector};
use num_traits::Float;
use numeric_literals::replace_float_literals;
use simba::simd::{SimdBool, SimdComplexField};

use crate::Scalar;

pub mod interpolation;
pub mod lut;

/// Trait desciring a multivariate root equation. Root equations are solved with numerical methods such as
/// Newton-Rhapson, when linear algebra cannot be used (e.g. in the case of nonlinear systems).
pub trait RootEq<T, const N: usize> {
    /// Evaluate the equation at the given input vector.
    fn eval(&self, input: &SVector<T, N>) -> SVector<T, N>;

    /// Evaluate the **inverse** jacobian of the equation. When the jacobian cannot be computed, [`None`] should be returned instead.
    fn j_inv(&self, input: &SVector<T, N>) -> Option<SMatrix<T, N, N>>;
}

/// Perform a single step of the Newton-Rhapson algorithm. This takes the inverse jabobian and computes the differential to the next step.
#[cfg_attr(test, inline(never))]
#[cfg_attr(not(test), inline)]
pub fn nr_step<T: Scalar, const N: usize>(
    eq: &impl RootEq<T, N>,
    input: &SVector<T, N>,
) -> Option<SVector<T, N>>
where
    T::Element: Float,
{
    let ret = eq.j_inv(input).map(|jinv| jinv * eq.eval(input))?;
    let all_finite = ret
        .iter()
        .copied()
        .flat_map(|v| v.into_iter())
        .all(|v| v.is_finite());

    debug_assert!(all_finite);

    all_finite.then_some(ret)
}

/// Solve the given root equation using Newton-Rhapson for a specified number of setps.
#[inline]
pub fn newton_rhapson_steps<T: Scalar, const N: usize>(
    eq: &impl RootEq<T, N>,
    value: &mut SVector<T, N>,
    iter: usize,
) -> T
where
    T::Element: Float,
{
    let Some(mut step) = nr_step(eq, value) else {
        return T::zero();
    };
    for _ in 1..iter {
        *value -= step;
        if let Some(newstep) = nr_step(eq, value) {
            step = newstep;
        } else {
            break;
        }
    }
    rms(&step)
}

/// Solve the given root equation using Newton-Rhapson until the RMS of the differential is lesser than the given tolerance.
#[cfg_attr(test, inline(never))]
#[cfg_attr(not(test), inline(always))]
pub fn newton_rhapson_tolerance<T: Scalar, const N: usize>(
    eq: &impl RootEq<T, N>,
    value: &mut SVector<T, N>,
    tol: T,
) -> usize
where
    T::Element: Float,
{
    let mut i = 0;

    while let Some(step) = nr_step(eq, value) {
        debug_assert!(i < 500, "Newton-Rhapson got stuck");
        i += 1;
        let tgt = hint::black_box(rms(&step)).simd_lt(tol);
        if tgt.all() {
            break;
        }
        let changed = *value - step;
        *value = value.zip_map(&changed, |v, c| v.select(tgt, c));
    }

    i
}

/// Solve the given root equation using Newton-Rhapson, until either the RMS of the differential is less than the
/// given tolerances, or the specified max number of steps has been taken.
#[cfg_attr(test, inline(never))]
#[cfg_attr(not(test), inline(always))]
pub fn newton_rhapson_tol_max_iter<T: Scalar, const N: usize>(
    eq: &impl RootEq<T, N>,
    value: &mut SVector<T, N>,
    tol: T,
    max_iter: usize,
) where
    T::Element: Float,
{
    for _ in 0..max_iter {
        let Some(step) = nr_step(eq, value) else {
            break;
        };
        let tgt = rms(&step).simd_lt(tol);
        if tgt.all() {
            break;
        }
        let changed = *value - step;
        *value = value.zip_map(&changed, |v, c| v.select(tgt, c));
    }
}

#[replace_float_literals(Complex::from(T::from_f64(literal)))]
pub fn freq_to_z<T: Scalar>(samplerate: T, f: T) -> Complex<T>
where
    Complex<T>: SimdComplexField,
{
    let jw = Complex::new(T::zero(), T::simd_two_pi() * f / samplerate);
    jw.simd_exp()
    // let fs = Complex::from(samplerate);
    // let ipif = Complex::new(T::zero(), T::simd_pi() * f);
    // (fs + ipif) / (fs - ipif)
}

#[inline]
fn rms<T: SimdComplexField, D: Dim>(value: &OVector<T, D>) -> T
where
    nalgebra::DefaultAllocator: nalgebra::allocator::Allocator<T, D>,
{
    value.map(|v| v.simd_powi(2)).sum().simd_sqrt()
}

#[replace_float_literals(T::from_f64(literal))]
pub fn bilinear_prewarming<T: Scalar>(samplerate: T, wc: T) -> T {
    2.0 * samplerate * T::simd_tan(wc / (2.0 * samplerate))
}

pub fn bilinear_prewarming_bounded<T: Scalar>(samplerate: T, wc: T) -> T {
    let wmax = samplerate * T::simd_frac_pi_2();
    wc.simd_lt(wmax).if_else(
        || bilinear_prewarming(samplerate, wc),
        || (wc * bilinear_prewarming(samplerate, wmax) / wmax),
    )
}

#[cfg(test)]
mod tests {
    use super::*;

    struct SqrtNumerical {
        squared: f64,
    }

    impl RootEq<f64, 1> for SqrtNumerical {
        fn eval(&self, input: &SVector<f64, 1>) -> SVector<f64, 1> {
            SVector::<_, 1>::new(self.squared - input[0].powi(2))
        }

        fn j_inv(&self, input: &SVector<f64, 1>) -> Option<SMatrix<f64, 1, 1>> {
            let diff = -2.0 * input[0];
            Some(SVector::<_, 1>::new((diff + 1e-6).recip()))
        }
    }

    #[test]
    fn test_solve() {
        let equ = SqrtNumerical { squared: 4.0 };
        let mut actual = SVector::<_, 1>::new(0.0);
        let iters = newton_rhapson_tolerance(&equ, &mut actual, 1e-4);
        let expected = 2.0;

        println!("Iterations: {iters} | {actual}");
        assert!((expected - actual[0].abs()).abs() <= 1e-4);
    }

    #[test]
    #[should_panic]
    fn test_detect_nan() {
        struct Equ;

        impl RootEq<f64, 1> for Equ {
            fn eval(&self, _: &SVector<f64, 1>) -> SVector<f64, 1> {
                SVector::zeros()
            }

            fn j_inv(&self, _: &SVector<f64, 1>) -> Option<SMatrix<f64, 1, 1>> {
                Some(SVector::<_, 1>::new(f64::NAN))
            }
        }

        assert_eq!(
            0,
            newton_rhapson_tolerance(&Equ, &mut SVector::zeros(), 1e-4)
        );
    }

    #[test]
    fn test_freq_to_z() {}
}<|MERGE_RESOLUTION|>--- conflicted
+++ resolved
@@ -1,10 +1,4 @@
-<<<<<<< HEAD
-pub mod interpolation;
-
 use std::{cmp::PartialOrd, hint};
-=======
-use std::hint;
->>>>>>> 43eda0a3
 
 use nalgebra::{Complex, Dim, OVector, SMatrix, SVector};
 use num_traits::Float;
