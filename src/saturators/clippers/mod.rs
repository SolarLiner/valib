--- conflicted
+++ resolved
@@ -9,11 +9,8 @@
 use crate::{dsp::DSPProcess, math::newton_rhapson_tol_max_iter};
 use crate::{math::RootEq, saturators::Saturator, Scalar};
 
-<<<<<<< HEAD
-=======
 use super::adaa::Antiderivative;
 
->>>>>>> fffa1bfd
 mod diode_clipper_model_data;
 
 #[derive(Debug, Copy, Clone)]
@@ -226,11 +223,7 @@
 
     use simba::simd::SimdValue;
 
-<<<<<<< HEAD
-    use crate::dsp::DSPProcess;
-=======
-    use crate::{dsp::DSP, saturators::adaa::Adaa};
->>>>>>> fffa1bfd
+    use crate::{dsp::DSPProcess, saturators::adaa::Adaa};
 
     use super::{DiodeClipper, DiodeClipperModel};
 
